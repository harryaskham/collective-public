{ pkgs ? import <nixpkgs> {}, lib ? pkgs.lib,
  cutils ? import ./. { inherit lib; }, ... }:

with lib;
with lib.strings;
with cutils.collections;
with cutils.clib;
with cutils.attrs;
with cutils.dispatch;
with cutils.functions;
with cutils.lists;
with cutils.strings;

# TODO:
# - TypeClasses using mkMerge - i.e. instances form a fixed-point class dictionary
# - Enums
# - Maybe / ADTs
#
# - rename to __Type
# - thunkof subtype istypethunk
# - replace builtin usage with BuiltinOf
# - shims can start to go with the lib overrides

# Typesystem for use outside of the module system.
#
# Objects are represented as attrsets with "Type" and "Super" keys, holding the
# type and supertype definitions respectively.
#
# The type system is bootstrapped from:
# - a minimal manually constructed HyperType, definining the fields of a type
# - a subtype of HyperType, MetaType, which is also an instance of HyperType, adding methods
# - a subtype of MetaType, ProtoType, which is also an instance of MetaType, whose instantiation binds the methods
# - Type, a subtype and instance of ProtoType, which is the base type for all subsequent types in this system.
#
# Fields are validated and typechecked upon object creation and again on updates,
# such that once an object of type T is constructed it remains valid under T.check.
#
# Builtin types are wrapped as e.g. String, Bool, ... such that when a field is assigned
# a builtin type it is implicitly converted to its corresponding Builtin. The
# raw builtin value can be accessed via the 'value' field.
#
# These are different types to the underlying builtins:
# e.g. String.check "abc" == false
#      String.check (String.new "abc") == true
#      String.check "abc" == false
#      isString (String.new "abc") == false
#      isString (String.new "abc").value == true
#
# Person = Type.new "Person" {
#   fields = This: {
#     name = String;
#     nickname = NullOr String;
#     age = Int;
#   };
#   methods = {
#     hello = this: msg: "Hello, ${this.show}! ${msg}";
#     show = this: verbose: joinOptionalsSep ", "
#       [this.name]
#       ++ optionals verbose [
#         (optionalString this.has.nickname) "AKA ${this.nickname}")
#         "${toString this.age}y old";
#     ];
#   }
# };
#
# OK:   alice = Person.new {name = "Alice"; age = 22;};
# OK:   bob = Person.new {name = "Robert"; nickname = "Bob"; age = 40;};
# FAIL: ethan = Person.new {nickname = "Bob"; age = 40;} -> Throws error for missing name field
# FAIL: jake = Person.new {name = "Jake"; age = "unknown";} -> Throws error for invalid age type
#
# alice.name = "Alice";
# bob.nickname = "Bob";
# alice.nickname = null;
# alice.hello "Binding works as expected" = "Hello, Alice, 22y old! Binding works as expected"
# bob.show = "Robert (Bob), 40y old! Cool."

let
  log = cutils.log;
  errors = cutils.errors;
in rec {
  # Nix library overrides to take Types into account.
  typelib = SU: U: rec {

    ### type utilities

    # Check if a given argument is a Type in the Type system.
    # 'isType' collides with lib.isType.
    isTypeSet = T: T.__isTypeSet or false;

    # Check if a given argument is a Type or a builtin type.
    isTypeLike = T:
      isTypeSet T || isbuiltinName T;

    # Check if a given argument is a (ThunkOf SomeType)
    isTypeThunk = T: T.__isTypeThunk or false;

    # Check if a given argument is a custom Type.
    # Throws if not, otherwise true.
    checkTyped = x:
      with (log.v 4).call "checkTyped" x ___;
      assert checks [
        {
          name = "isAttrs x";
          cond = lib.isAttrs x;
          msg = "checkTyped: x is not an attrset";
        }
        {
          name = "x ? __Type";
          cond = x ? __Type;
          msg = "checkTyped: x has no __Type field";
        }
        {
          name = "isTypeThunk x.__Type";
          cond = isTypeThunk x.__Type;
          msg = "checkTyped: x.__Type is not a TypeThunk";
        }
      ];
      return true;

    # Check if a given argument is a custom Type using the checks of checkTyped.
    # True iff it is.
    isTyped = x: errors.tryBool (checkTyped x);

    # Check two types for equality, supporting both Types and builtin type-name strings.
    typeEq = T: U:
      assert assertMsg (isTypeLike T) (indent.block ''
        typeEq: Invalid T provided:

          T = ${indent.here (log.print T)}
            = ${indent.here (log.vprintD 5 T)}
        '');
      assert assertMsg (isTypeLike U) (indent.block ''
        typeEq: Invalid U provided:

          U = ${indent.here (log.print U)}
            = ${indent.here (log.vprintD 5 U)}
        '');
      (lib.isString T && lib.isString U && T == U)
      || (isTypeSet T && isTypeSet U && T.__TypeId {} == U.__TypeId {});

    # Override isType s.t. it operates per the module system as (isType "string" {_type = "string"})
    # but also as (isType String (Type.new "String" {...}))
    isType = T: x:
      lib.isType T x
      || (assert assertMsg (isTypeLike T) (indent.block ''
            isType: Invalid T provided:

              T = ${indent.here (log.print T)}
                = ${indent.here (log.vprintD 5 T)}
            '');
          isTyped x && typeEq T (resolve x.__Type));

    # Override typeOf s.t. on a raw builtin it operates normally, but on a typed value,
    # returns the resolved type.
    # typeOf true == "bool"
    # typeOf (Bool.new true) == Bool
    typeOf = x:
      if x ? __Type
        then resolve x.__Type
        else lib.typeOf x;

    # Get the type as a string ID. For builtins, operates as typeOf, and for others returns
    # the string form e.g. "Union<[Int Float]>"
    # typeIdOf true == "bool"
    # typeIdOf (Bool.new true) == "Bool"
    typeIdOf = dispatchOn (x: typeOf (typeOf x)) {
      string = typeOf;
      Type = x: (typeOf x).__TypeId {};
    };

    # Get the type name as a string ID. For builtins, operates as typeOf, and for others returns
    # a raw string.
    typeNameOf = x:
      let T = typeOf x;
      in if lib.isString T then T
         else toString T.name;

    # Get the name of a value's type whether builtin or Type.
    getTypeName = x:
      if x == null
        then "null"
      else if isTyped x then thunkDo x.__Type (T:
        str (T.name or (throw ''
          Type is missing name in getTypeName:
          ${indent.here (log.print (resolve x.__Type))}
        '')))
      else typeOf x;

    # Get the bound name of a type whether builtin or Type.
    getTypeBoundName = x:
      if isTyped x
      then thunkDo x.__Type (T:
        (T.getBoundName or (throw ''
          Type is missing name in getTypeName:
          ${indent.here (log.print (resolve x.__Type))}
        '')) {})
      else typeOf x;


    ### dispatch

    # Dispatch on __TypeId
    # Matches full bound name string
    dispatchTypeId = dispatchOn typeIdOf;

    # Dispatch on type name
    # Matches only the type name, not its bindings
    # i.e. can match any Union, not just Union<[Int Float]>
    dispatchTypeName = dispatchOn typeNameOf;

    ### builtin / Builtin

    # List of all Builtin names i.e. [ "Null" ... ]
    BuiltinNames = [ "Null" "Int" "Float" "String" "Path" "Bool" "List" "Set" "Lambda" ];

    # Mapping i.e. Null to null
    BuiltinNameTobuiltinName = mergeAttrsList (map (BName: { ${BName} = toLower BName; }) BuiltinNames);

    # Mapping i.e. null to Null
    builtinNameToBuiltinName = swap BuiltinNameTobuiltinName;

    # List of all builtin names i.e. [ "null" ... ]
    builtinNames = attrNames builtinNameToBuiltinName;

    # Whether or not name is one of the lowercase builtin type names i.e. "string"
    isbuiltinName = name: isString name && (builtinNameToBuiltinName ? ${str name});

    # Whether or not name is one of the uppercase Builtin type names i.e. "String"
    isBuiltinName = name: isString name && (BuiltinNameTobuiltinName ? ${str name});

    # Whether or not x is a lowercase builtin type
<<<<<<< HEAD
    # All builtins are attrs. The short-circuit stops recursive inspection of Type.
    builtinValueCheck = x:
      if isAttrs x then !(x ? Type)
      else true;

    # Whether or not x is an uppercase Builtin type
    # All builtins are attrs. The short-circuit stops recursive inspection of Type.
    BuiltinValueCheck = x: x ? Type && BuiltinNameCheck (x.Type.__do (T: T.getName {}));

    # As toString, but for builtin types, wrap as corresponding builtin first.
    # This means e.g. str true == "true" not "1", and str (a: 123) == "<lambda>" not an error.
    str = x_:
      let x = if isTyped x then x else Builtin.From x; in
      builtins.toString x;
    };

=======
    # Using typelib.typeOf to avoid set.__Type confusion.
    isbuiltinValue = x: isbuiltinName (typeIdOf x);

    # Whether or not x is a lowercase builtin type
    # Using typelib.typeOf to avoid set.__Type confusion.
    isBuiltinValue = x: isbuiltinName (typeIdOf x);

    ### getValue

    getValue = x:
      if x ? getValue then x.getValue {} else throw (indent.block ''
        Attempted getValue on non-Builtin instance:
          ${indent.here (log.print x)}
        '');
    getValueOr = def: x: errors.try (getValue x) (_: def);
    getValueOrNull = getValueOr null;

    ### null

    isNull = x:
      builtins.isNull x
      || (isType SU.Null x && lib.isNull (getValueOr {} x)); # Can't check against null here, use {} instead.

    ### bool

    isBool = x:
      lib.isBool x
      || (isType SU.Bool x && lib.isBool (getValueOrNull x));

    boolToString = x: dispatchTypeName {
      bool = lib.boolToString;
      Bool = x: lib.boolToString (x.getValue {});
    };

    ### int

    isInt = x:
      lib.isInt x
      || (isType SU.Int x && lib.isInt (getValueOrNull x));

    ### float

    isFloat = x:
      lib.isFloat x
      || (isType SU.Float x && lib.isFloat (getValueOrNull x));

    ### string

    isString = x:
      lib.isString x
      || (isType SU.String x && lib.isString (getValueOrNull x));

    # As toString, but for builtin types, wrap as corresponding builtin first.
    # This means e.g. str true == "true" not "1", and str (a: 123) == "<lambda>" not an error.
    str = x_:
      let x = if isTyped x then x else Builtin.From x; in
      builtins.toString x;
    };

>>>>>>> 5f95d8b3
    # As str, but do not fail-hard under evaluation error.
    # These failures should not occur but helps with debugging the conversion
    # of expressions that themselves contain failures.
    maybeStr = x: errors.try (str x) (_: x);

    ### path

    isPath = x:
      lib.isPath x
      || (isType SU.Path x && lib.isPath (getValueOrNull x));

    ### list

    isList = x:
      lib.isList x
      || (isType SU.List x && lib.isList (getValueOrNull x));

    ### attrs

    # Special case - only defer to lib.isAttrs if this is not a Typed value.
    # Use lib.isAttrs if agnosticism to is required.
    isAttrs = x:
      (!(isTyped x) && lib.isAttrs x)
      || (isType SU.Attrs x && lib.isAttrs (getValueOrNull x));

    ### function

    isFunction = x:
      lib.isFunction x
      || (isType SU.Function x && lib.isFunction (getValueOrNull x));

  };

  mkCast = SU: U: rec {
    # Cast between types.
    # Returns a set with a 'castError' attribute if the cast is not possible
    # or a set with a 'castSuccess' attribute containined the cast value.
    # Also includes a 'msgs' attribute with a list of messages recording
    # cast attempts.
    mkCastError = msg: { castError = msg; };
    mkCastSuccess = value: msg: { castSuccess = value; castSuccessMsg = msg; };
    isCastError = x: x ? castError;
    isCastSuccess = x: x ? castSuccess;
    castErrorOr = xOrError: f:
      if isCastError xOrError
      then xOrError
      else f xOrError;

    cast_ = T: x:
      let
        result = cast T x;
      in
        assert assertMsg (isCastSuccess result) (indent.block ''
          Unsafe cast_ failed:
            ${indent.here result.castError}
        '');
        result.castSuccess;

    cast = T_: x:
      with (log.v 4).call "cast" T_ x ___;
      let T = U.maybeStr T_; in

      if T == null then
        return (mkCastError "Cannot cast to null: T = ${log.print T}, x = ${log.print x}")

      else if !(U.isTypeLike T) then
        return (mkCastError (indent.block ''
          Invalid target type provided for cast:

            T = ${indent.here (log.print T)}

            x = ${indent.here (log.print x)}
        ''))

      else with lets rec {

        printT = T: log.print T;

        TName = printT T;
        xTName = U.getTypeBoundName x;

        xFields = (
          if U.isTyped x then thunkDo x.__Type (T:
            let fields = T.fields or (throw ''TFields: T.fields does not exist: ${log.print T}'');
            in (fields T).instanceFields {})
          else
            mkCastError ''
              Cannot get fields from untyped uncast value: T = ${log.print T}, x = ${log.print x}
            '');
        TFields = (
          if U.isTypeSet T then
            let fields = T.fields or (throw ''TFields: T.fields does not exist: ${log.print T}'');
            in (fields T).instanceFields {}
          else
            mkCastError ''
              Cannot get fields from non-Type target type: T = ${log.print T}, x = ${log.print x}
            '');

        xIsUnary = castErrorOr xFields (fields: size fields == 1) == true;
        TIsUnary = castErrorOr TFields (fields: size fields == 1) == true;

        xUnaryField = castErrorOr xFields maybeHead;
        TUnaryField = castErrorOr TFields maybeHead;

        xUnaryFieldName = castErrorOr xUnaryField (field:
          if field == null then mkCastError ''Unary field is not a solo: ${log.print field}''
          else soloName field);
        TUnaryFieldName = castErrorOr TUnaryField (field:
          if field == null then mkCastError ''Unary field is not a solo: ${log.print field}''
          else soloName field);

        xUnaryFieldT = castErrorOr xUnaryField (field:
          if field == null then mkCastError ''Unary field is not a solo: ${log.print field}''
          else ((soloValue field).fieldType or (const null)) {});
        TUnaryFieldT = castErrorOr TUnaryField (field:
          if field == null then mkCastError ''Unary field is not a solo: ${log.print field}''
          else ((soloValue field).fieldType or (const null)) {});

        xUnaryFieldTName = castErrorOr xUnaryFieldT printT;
        TUnaryFieldTName = castErrorOr TUnaryFieldT printT;

        xFieldNames = castErrorOr xFields (map soloName);
        TFieldNames = castErrorOr TFields (map soloName);

        castStr = "${xTName} -> ${TName}";

        # A list of casts to attempt in order.
        # The first cast satisfying 'when == true && isCastSuccess result' will be returned.
        # If no cast satisfies, then a cast error set is returned with the collated errors.
        casts =
          let mkCast = cast: if cast.when then cast else cast // {
                result = mkCastError "'when' condition not satisfied";
              };
          in map mkCast [
            # No-op cast if x is already an instance of T.
            # This does not call T.check, so if the value has been manipulated
            # to be invalid through modification outside of the type-checked x.set and x.modify
            # interfaces, this will not be caught here.
            {
              name = "Identity";
              when = U.isType T x;
              orMsg = indent.block ''
                Not an identity cast:
                  ${indent.here castStr}
              '';
              result = mkCastSuccess x "";
              failMsg = _: null;
              successMsg = _: ''
                Identity cast succeeded: ${castStr}
              '';
            }

            # No-op cast if x is already an instance of a Union.
            {
              name = "Union";
              when = U.isTypeSet T && T.getName {} == "Union";
              orMsg = indent.block ''
                Not a Union type:
                  ${indent.here castStr}
              '';
              result =
                let go = errors: Ts:
                      if Ts == [] then mkCastError (joinLines errors)
                      else
                        let T = head Ts;
                            Ts' = tail Ts;
                            c = cast T x;
                        in if isCastSuccess c then c
                           else go (errors ++ [c.castError]) Ts';
                in go [] ((resolve T.tvarBindings).Ts.getLiteral {});
              failMsg = id;
              successMsg = _: ''
                Union cast succeeded: ${castStr}
              '';
            }

            # {
            #   name = "Coerce";
            #   when = (T.checkValue or (const false)) x;
            #   orMsg = indent.block ''
            #     No value-check or not directly checkValue-coercible:
            #       ${indent.here castStr}
            #   '';
            #   result = mkCastSuccess (T.mk (mapAttrs (_: resolve) x.get)) "";
            #   failMsg = _: null;
            #   successMsg = _: "Coercion cast succeeded: ${xTName} -> ${TName}";
            # }

            # Downcasting for unary x types via a nested cast
            # This includes Builtins and other value types.
            # Careful not to use other attrs of 'fields' here besides 'indexed' to
            # be bootstrap-compatible.
            {
              name = "Downcast from Unary";
              when = xIsUnary;
              orMsg = indent.block ''
                Cannot downcast from an instance of non-unary type:
                  ${xTName}
              '';
              result = castErrorOr xUnaryFieldName (fieldName: cast T x.${fieldName});
              failMsg = castErrorMsg: indent.block ''
                Downcast failed from unary field ${xTName}.${xUnaryFieldName}: ${xUnaryFieldTName} -> ${TName}

                ${indent.here "Downcast error: ${castErrorMsg}"}
              '';
              successMsg = castSuccessMsg: ''
                Downcast succeeded from unary field ${xTName}.${xUnaryFieldName}: ${xUnaryFieldTName} -> ${TName}";

                ${indent.here "Upcast success: ${castSuccessMsg}"}
              '';
            }

            # Upcasting for unary x types via a nested cast
            # This includes Builtins and other value types.
            # Careful not to use other attrs of 'fields' here besides 'indexed' to
            # be bootstrap-compatible.
            {
              name = "Upcast to Unary";
              when = TIsUnary;
              orMsg = "Cannot upcast to a non-unary type: ${xTName} -> ${TName}";
              result =
                if !(T ? mk) then mkCastError (indent.block ''
                  ${TName} does not have a 'mk' method
                '')
                else
                  let xCast = cast TUnaryFieldT x;
                  in if isCastError xCast then xCast
                  else
                    mkCastSuccess
                      (T.mk { ${TUnaryFieldName} = xCast.castSuccess; })
                      xCast.castSuccessMsg;
              failMsg = castErrorMsg: indent.block ''
                Upcast failed to unary field ${TName}.${TUnaryFieldName}:
                  ${xTName} -> ${TUnaryFieldTName}

                Upcast error:
                  ${indent.here castErrorMsg}
              '';
              successMsg = castSuccessMsg: indent.block ''
                Upcast succeeded to unary field ${TName}.${TUnaryFieldName}:
                  ${xTName} -> ${TUnaryFieldTName})

                Upcast success:
                  ${indent.here castSuccessMsg}
              '';
            }

            # Sidecasting types via a nested cast
            # Careful not to use other attrs of 'fields' here besides 'indexed' to
            # be bootstrap-compatible.
            {
              name = "Sidecast Fields";
              when = !(isCastError xFieldNames) && !(isCastError TFieldNames)
                    && (length xFieldNames == length TFieldNames);
              orMsg = indent.block ''
                Cannot sidecast unless from a typed instance to a Type with the same field count:
                  ${xTName} -> ${TName}

                Source fields:
                  ${indent.here (log.print xFieldNames)}

                Target fields:
                  ${indent.here (log.print TFieldNames)}
                '';
              result =
                let castTArgs =
                      zipListsWith
                        (xFieldName: TFieldName: {
                          ${TFieldName} =
                            cast
                              (((T.fields T).getField TFieldName).fieldType {})
                              x.${xFieldName};
                        })
                        xFieldNames
                        TFieldNames;
                    castErrors = filterAttrs (_: isCastError) castTArgs;
                    castArgs =
                      mapAttrs (_: castResult: castResult.castSuccess) castTArgs;
                    castErrorMsgs =
                      indent.blocks
                        (mapAttrsToList
                          (name: castResult: "${name}: ${castResult.castError}")
                          castTArgs);
                    castSuccessMsgs =
                      indent.blocks
                        (mapAttrsToLIst
                          (name: castResult: "${name}: ${castResult.castSuccessMsg}")
                          castTArgs);
                in if size castErrors > 0
                  then mkCastError castErrorMsgs
                  else mkCastSuccess (T.mk castArgs) castSuccessMsgs;
              failMsg = castErrorMsg: indent.block ''
                Sidecast failed:
                  ${xTName} -> ${TName}

                Field cast errors:
                  ${indent.here castErrorMsg}
              '';
              successMsg = castSuccessMsg: indent.block ''
                Sidecast succeeded:
                  ${xTName} -> ${TName}

                Field casts successes:
                  ${indent.here castSuccessMsg}
              '';
            }
          ];
      };

      let
        getOrMsg = castResult:
          assert !castResult.when;
          indent.block ''
            ${castResult.name}:
              ${indent.here castResult.orMsg}
          '';

        getFailMsg = castResult:
          assert isCastError castResult.result;
          indent.block ''
            ${castResult.name}:
              ${indent.here (castResult.failMsg castResult.result.castError)}
          '';

        getSuccessMsg = castResult:
          assert isCastSuccess castResult.result;
          indent.block ''
            ${castResult.name}:
              ${indent.here (castResult.successMsg castResult.result.castSuccessMsg)}
          '';

        tryCasts = msgs: casts:
          let
            castResult = head casts;
            casts' = tail casts;
          in
            # If we exhausted all casts, terminate with a combined castError
            if casts == []
              then (
                mkCastError (indent.block ''
                  Cast failed: ${xTName} -> ${TName}

                  ${xTName} instance:
                    ${indent.here (log.print x)}

                  Attempted casts:
                    ${indent.here (indent.blocks msgs)}

                  Log State:
                    ${indent.here (log.print (resolve __logState))}
                ''))

            # Skip non-matching casts with a note message
            else if !castResult.when
              then let msgs' = msgs ++ [(getOrMsg castResult)]; in tryCasts msgs' casts'

            # Record nested cast errors
            else if isCastError castResult.result
              then let msgs' = msgs ++ [(getFailMsg castResult)]; in tryCasts msgs' casts'

            # Cast succeeded
            else if isCastSuccess castResult.result
              then
                let msgs' = msgs ++ [(getSuccessMsg castResult)];
                in
                  mkCastSuccess castResult.result.castSuccess (indent.block ''
                    Cast succeeded: ${xTName} -> ${TName}

                    ${xTName} instance:
                      ${indent.here (log.print x)}

                    Attempted casts:
                      ${indent.here (joinLines msgs')}
                  '')
            else
              throw (indent.block ''
                Cast result is neither castSuccess nor castError (malformed 'casts = [ ... ]' entry?):
                  ${indent.here (log.print castResult)}
              '');


        in return (tryCasts [] casts);
  };

  Types = rec {

    setFieldTypeToNull = opts: SU: spec:
      if !opts.retainTypeFieldSpec then null
      else
        if spec ? defaultType then
          SU.Default (setFieldTypeToNull opts SU (spec.defaultType {})) (spec.defaultValue {})
        else if spec ? staticType then
          SU.Static (setFieldTypeToNull opts SU (spec.staticType {}))
        else
          null;

    maybeNulled = opts: SU: T:
      if opts.enableTypeChecking then T
      else setFieldTypeToNull opts SU T;

    # Construct the common fields for a universe using the types of the universe above.
    withCommonFieldSpecs = opts: SU: fieldSpecs:
      # concatSolos to ensure we don't duplicate Type
      concatSolos
        # The type of the instance as a thunk.
        # Set in mkInstance args_->args to the This TypeThunk.
        [{__Type = maybeNulled opts SU SU.TypeThunk;}]
        (solos fieldSpecs);

    # Construct the fields for a universe using the types of the universe above.
    # The 'Type' field is added in Fields.new in both shim and real implementations.
    mkTypeFieldListFor = SU: U: [
      # Indicates that this is a type. Should never be set manually.
      {__isTypeSet = maybeNulled U.opts SU (SU.Default SU.Bool true);}
      # The supertype of the type.
      {Super = maybeNulled U.opts SU (SU.Default (SU.NullOr SU.TypeThunk) null);}
      # The name of the type.
      {name = maybeNulled U.opts SU (SU.String);}
      # The type parameters of the type.
      {tvars = maybeNulled U.opts SU (SU.Default SU.Set (LazyAttrs {}));}
      # The type parameter bindings of the type.
      {tvarBindings = maybeNulled U.opts SU (SU.Default SU.Set (LazyAttrs {}));}
      # The constructor function creating the fields of the type as a set to pass to mk.
      {ctor = maybeNulled U.opts SU (SU.Default U.Ctor U.Ctors.CtorFields);}
      # A set of ordered fields to make available as this.___ and this.has.___, this.set.___, etc
      {fields = maybeNulled U.opts SU (SU.Default SU.Lambda (This: SU.Fields.new []));}
      # A set of methods from this to make available as this.___
      {methods = maybeNulled U.opts SU (SU.Default SU.Set (LazyAttrs {}));}
      # A set of methods from This to make available as This.___ and this.___
      {staticMethods = maybeNulled U.opts SU (SU.Default SU.Set (LazyAttrs {}));}
      # Perform additional checks on the value of the type when comparing.
      {checkValue = maybeNulled U.opts SU (SU.Default (SU.NullOr SU.Lambda) null);}
      # If set, ignore all other checks and use this check function only.
      {overrideCheck = maybeNulled U.opts SU (SU.Default (SU.NullOr SU.Lambda) null);}
    ];

    mkTypeFieldsFor = SU: U:
      let fieldList = mkTypeFieldListFor SU U;
      in SU.Fields.new fieldList;

    # We need to be very careful here to only access U from sites that are
    # called by a fully bound and constructed U.Type (i.e. during U.Type.newTemplate)
    # so that we do not attempt to access types that will themselves attempt to
    # force U.Type so they can be constructed.
    # See mkTemplating - essentially anywhere we produce a new Type here, we need
    # to do so from U.* - i.e. we need to use U.newSubType instead of SU.newSubType
    # so that ((U.Type.new "Parent" {}).subType "Child" {}).Type == U.Type and not SU.Type,
    # which would mean every subtype created in a chain would ascend a universe until
    # it reached the Quasiverse.
    typeMethodsFor = SU: U: {
      # Get the resolved name of the type.
      getName = This: _: This.name.getValue {};

      # Is this instance an instance of type That.
      isInstance = This: that: U.isTyped that && thunkDo that.__Type (That: That.eq This);

      # A = Type.new "A" {};
      # B = Type.new "B" { Super = A; };
      #
      # isSuperTypeOf A B == true
      # isSuperTypeOf B A == false
      # isSuperTypeOf A A == false
      # isSuperTypeOf Type A == true
      # isSuperTypeOf Type B == true
      isSuperTypeOf = This: That:
        if U.isNull That.Super then false
        else thunkDo That.Super (typeEq This)
             || thunkDo That.Super (ThatSuper: This.isSuperTypeOf ThatSuper);
      isSubTypeOf = This: That: That.isSuperTypeOf This;

      # Get the full templated name of the type.
      # Usually would be safe to use U.Void, except for the U.Void.getBoundName binding,
      # so uses SU.Void.
      getBoundName = This: thunk (
        with (log.v 4).methodCall This "getBoundName" ___;
        return (
          if (resolve This.tvars) == {} then (This.getName {})
          else
            let
              printBinding = tvarName:
                let C = (resolve This.tvars).${tvarName} or (
                      throw "No type variable ${tvarName} on ${This.getName {}}");
                    T = (resolve This.tvarBindings).${tvarName} or SU.Void;
                in
                  # Unbound
                  if typeEq SU.Void T
                    then tvarName

                  # Bound to a type
                  else if U.isTypeSet T
                  then T.getBoundName {}

                  # Bound to a literal or builtin
                  else
                    with log.prints; put T _line ___;
              printBindings = joinSep ", " (map printBinding (This.tvars.__attrNames {}));
            in "${This.getName {}}<${printBindings}>"
        ));

      # Construct the type resulting from applying the given bindings to the parameterized This type.
      # Bind is only exposed after U.Type is constructed on instances of U.Type.
      # TODO: TypeVar object plus bootstraps
      bind = This: tvarBindingsAttrs:
        let
          tvarBindingsList =
            mapAttrsToList
              (tvarName: T: {inherit tvarName T;})
              tvarBindingsAttrs;

          bindOne = This: {tvarName, T}:
            let
              throwBindError = msg: throw (indent.block ''
                Bind error:
                  ${indent.here "${This.getName {}}.${tvarName} <- ${log.print T}"}
                  Constraints: ${indent.here "${log.print C} (${if TSatC then "" else "not "}satisfied)"}
                  Existing binding: ${log.print B}
                  ${indent.here msg}
                '');
              C = (resolve This.tvars).${tvarName} or null;
              B = (resolve This.tvarBindings).${tvarName} or SU.Void;
              TSatC = C.satisfiedBy T;
            in
              if C == null
              then throwBindError "Type ${This.getName {}} does not have type variable ${tvarName}"

              else if (resolve This.tvarBindings) == null
                then throwBindError "Type ${This.__TypeId {}} does not have bound or unbound type variable bindings"

              else if !(typeEq B SU.Void)
                then throwBindError "Type ${This.__TypeId {}} already has type variable ${tvarName} bound to ${log.print B}"

              else if !(C.satisfiedBy T)
                then throwBindError "Binding ${log.print T} does not satisfy constraint: ${log.print C}"

              else This.modify.tvarBindings (bs: thunkFmap bs (bs: bs // {${tvarName} = T;}));

        in foldl' bindOne This tvarBindingsList;

      # Is That the same type as This?
      eq = This: That: typeEq This That;

      # Does this type inherit from That?
      inheritsFrom = This: That:
        U.isTypeSet That
        && That.eq This
        || (!(U.isNull This.Super)
            && thunkDo This.Super (Super: Super.inheritsFrom That));

      check = This: that:
        let
          runChecks = errors.tryBool (errors.checks [
            {
              cond = U.isType This that;
              msg = "Type check failed for ${This.__TypeId {}} (got ${U.getTypeName that})";
            }
            {
              cond = This.checkValue == null || This.checkValue that;
              msg = "checkValue failed: ${log.print that} is not a value of type ${This.__TypeId {}}";
            }
          ]);
        in if This.overrideCheck != null
          then This.overrideCheck that
          else runChecks;

      # Use the bound name with its ordered param assignments to determine type identity
      # and equality.
      # For bootstrap types this may not be bound yet, falling back to the name.
      __TypeId = This: _: resolve (This.getBoundName or This.getName);

      # Create a new instance of the type by providing at least all required field values.
      mk = This: U.mkInstance This;

      # Create a new instance of the type by calling This's constructor
      # When This == Type, creates a new Type.
      # Consumes its first argument to avoid nullaries
      new = This: U.newInstance This;

      # Create a new subType inheriting from This
      # TODO: Compose checkValue / overrideCheck if they appear in args
      subType = This: name: args:
        SU.newSubType This name args;

      # For a given This type, create a new template whose eventual bound type subtypes This.
      subTemplate = This: name: tvars_: bindingsToArgs_:
        SU.__newTemplate This This name tvars_ bindingsToArgs_;

      # Create a new template of a type accepting type parameters.
      # The parameters can be accessed via the _ argument surrounding the type specification.
      # Returns a function from {bindings} to a new bound type.
      # Only makes sense to do from Type.newTemplate
      # TODO: hide method on non-Type types.
      template =
        This: name: tvars: bindingsToArgs:
        assert assertMsg ((This.getName {}) == "Type") (indent.block ''
          template: This is not Type:
            ${indent.here (log.print This)}
        '');
        SU.newTemplate This name tvars bindingsToArgs;

      # Create a new template inheriting from a function of This plus any type variables.
      # TODO: Generic inheritance and tvar/tvarBinding merging.
      subTemplateOf =
        This: bindingsToSuper: name: tvars_: bindingsToArgs_:
        SU.__newTemplate This bindingsToSuper name tvars_ bindingsToArgs_;

      # Prefer show over toString here so that the methods will still print.
      __show = This: this:
        if U.isTypeSet this && isString (this.__TypeId {}) then
          (this.__TypeId {})
        else
          this;
    };

    # Type consists only of members of SU.
    # Descendence into subU takes places on U.Type.new, which references SU.* components
    # to call mkInstance using subU.Type__args, which are made up of U.* components,
    # producing a subU.Type made only of U components, and so on, such that U.Type
    # is always composed of SU.Type components for all U, SU.
    # The exception is templating, or types producing types - these refer to U only
    # in the method body, after Type is already constructed and bound.
    mkTypeArgsFor = SU: U: {
      __isTypeSet = true;
      name = SU.String.new (U.opts.typeName);
      Super = SU.Null.new null;
      ctor = U.Ctors.CtorType;
      fields = This: mkTypeFieldsFor SU U;
      # We have these are both methods and staticMethods on Type s.t. we have
      # them present in bootstrap and in Type.new instances, which get these as
      # methods via Ctors.CtorType.
      methods = maybeNamedLazyAttrs "mkTypeArgsFor.methods" (typeMethodsFor SU U);
      staticMethods = maybeNamedLazyAttrs "mkTypeArgsFor.staticMethods" (typeMethodsFor SU U);
      tvars = LazyAttrs {};
      tvarBindings = LazyAttrs {};
      checkValue = null;  # Casts to Null
      overrideCheck = null;  # Casts to Null
    };

    mkInstantiation = SU: U: rec {
      # Gets the final value that should be set on the given field after casting and typechecks.
      # Returns only the value, not the full { name = value }
      #
      # Handles:
      #
      # - Casting the assigned value to the field type if necessary and possible
      #
      # - Typechecking the assigned value
      #
      #   For example:
      #
      #     SortedListOf = T: (ListOf T).subType {
      #       checkValue = that: that.value == sort that.value;
      #       methods = { add = this: x: this.modify.value (xs: sort [x] ++ [xs]); };
      #     }
      #     SortedInts = SortedListOf Int;
      #     SortedInts.new [1 3 2] -> Type error
      #     xs = SortedInts.new [1 2 3] -> ok
      #
      #     Invalid values are always possible to construct manually:
      #     invalid = xs // { value = xs.value ++ [0]; }
      #
      #     Now we have the following, which will not be continuously checked as checkValue is
      #     only called on construction:
      #     invalid.value == [1 2 3 0]
      #
      #     Instead:
      #     valid = xs.add 0 -> ok; valid.value == [0 1 2 3]
      #     xs.add "no" -> Type error via (ListOf T).check
      #     xs.modify.value reverseList -> Type error via SortedListOf.checkValue
      #     xs.set.value [10 20 -30] -> Type error via SortedListOf.checkValue
      #     valid = xs.set.value [10 20 30] -> ok
      mkFieldAssignmentValue = This: fieldName: uncastValue:
        with (log.v 3).call "mkFieldAssignmentValue" {inherit This fieldName uncastValue;} ___;

        with lets rec {
          fields = This.fields This;
          field = fields.getField fieldName;
          fieldType = field.fieldType {};
          castRequired =
            # Field has a type
            fieldType != null
            && (
              # The value provided does not already have this type
              !(U.isType fieldType uncastValue)
              # nor does it pass a check on the field type
              && !(U.isTypeSet fieldType && fieldType.check uncastValue));
          value =
            if castRequired
              then U.cast fieldType uncastValue
              else U.mkCastSuccess uncastValue "id";
        };

        assert (errors.predChecks field [
          { pred = (field: field != null);
            msg = joinLines [
              "Setting unknown field: ${This.name}.${fieldName}"
              "Known fields: ${joinSep ", " (map soloName (fields.instanceFields {}))}"
            ];
          }
          { pred = field: (!castRequired) || U.isCastSuccess value;
            msg = indent.block ''
              Error casting field assignment:

                ${if This ? __TypeId then This.__TypeId {} else "This"}.${fieldName} =
                  ${indent.here (log.print uncastValue)}

                ${indent.here value.castError}
            '';
          }
          # TODO: This check could be O(n) for container types, updating attrsets goes O(1) to O(n)
          # Need item-wise checks
          { pred = field: (!castRequired)
                          || (U.isTypeSet fieldType && fieldType.check value.castSuccess)
                          || (typeOf value.castSuccess == fieldType);
            msg = indent.block ''
              Cast value did not pass typecheck:
                ${if This ? __TypeId then This.__TypeId {} else "This"}.${fieldName} = ${log.print uncastValue}
                Cast value of ${log.print (value.castSuccess or null)} is not a valid instance of ${log.print fieldType}.
            '';
          }
        ]
      );
      return value.castSuccess;

      # Make a single assignment solo valid for merging into an instance by extracting
      # its value from args and casting if necessary, or setting a default if not present.
      # Unsupplied required fields will throw an error.
      #
      # This is the only mechanism through which an instance should have a field updated or
      # modified.
      # TODO:
      # - Enforce this via having fields be read-only via thunk such that updates are meaningless
      # - Fields-as-thunks would also mean we can lazily compose field updates and only force them
      #   as needed (could also only type-check on access enabling invalid intermediate field
      #   values that can never be seen)
      mkFieldAssignmentSoloFromUncastValue = This: fieldName: field: uncastValue:
        with (log.v 3).call "mkFieldAssignmentSoloFromUncastValue" {inherit This fieldName field uncastValue; } ___;
        with lets rec {
          castValue =
            if !((resolve field.__Type).__TypeId {} == "Field") then with indent; throws.block ''
              Invalid field encountered in setFields:

                This = ${here (print This)}

                field = ${here (print field)}
            ''
            else mkFieldAssignmentValue This fieldName uncastValue;
        };
        return { ${fieldName} = castValue; };

      mkFieldAssignmentSoloFromArgs = This: args: fieldName: field:
        with (log.v 3).call "mkFieldAssignmentSoloFromArgs" {inherit This args fieldName field;} ___;
        with lets rec {
          defaultValue = resolve (field.fieldDefault or (with indent; throws.block ''
            Field ${fieldName} is not set in args and has no default value:
              This = ${here (print This)}
              args = ${here (print args)}
          ''));
          uncastValue = args.${fieldName} or (errors.try (resolve defaultValue) (_: throw ''
            Invalid non-Thunk fieldDefault for ${fieldName}: ${log.print defaultValue}''
          ));
        };
        return (
          mkFieldAssignmentSoloFromUncastValue
            This fieldName field uncastValue);

      # Make all field assignments on the instance
      mkFieldAssignments = This: args:
        with (log.v 2).call "mkFieldAssignments" This args ___;
        let fields = This.fields This; in
        return
          (concatMapSolos
            (fieldName: field: soloValue (mkFieldAssignmentSoloFromArgs This args fieldName field))  # soloValue as this produces {name = {name = value;};}
            (fields.instanceFieldsWithType {}));

      # Accessors to include on all instances.
      # Where these need binding, they are bound similarly to methods s.t. methods can call
      # accessors.
      mkAccessors = This:
        let
          fields = This.fields This;
        in rec {
            # Field checking interface.
            # e.g. this.has.someInt -> true
            #      this.has ? someInt -> true
            #      this.has.notAField -> throws error
            #      this.has ? notAField -> false
            #      this.has.notAField or default -> default
            has = mergeAttrsList (mapSolos (_: _: _: true) (fields.instanceFields {}));

            # Field getting interface
            # e.g. this.get.someInt {} -> 123
            get = mergeAttrsList (mapSolos (fieldName: _: this: thunk this.${fieldName}) (fields.instanceFields {}));

            # Field setting interface
            # e.g. this.set.someInt 123 -> this'
            #      this.set.someInt "123" -> throws Type error
            set =
              mergeAttrsList
                (mapSolos
                  (fieldName: field:
                    this:
                      # Reinit here inside the thunk to avoid constant reinit while setting by name
                      # during construction.
                      uncastValue:
                        let assignment = mkFieldAssignmentSoloFromUncastValue This fieldName field uncastValue;
                        in bindThis This (this // assignment))
                  (fields.instanceFields {}));

            # Field modification interface
            # e.g. this.modify.someInt (x: x+1) -> this'
            #      this.modify.someInt toString -> throws Type error
            modify =
              mergeAttrsList
                (mapSolos
                  (fieldName: _:
                    this: f:
                      this.set.${fieldName} (f this.${fieldName}))
                  (fields.instanceFields {}));
          };

      checkNoNullaryBindings = check: This: bindings:
        let
          nullaryBindings = filterAttrs (_: binding: !(isFunction binding)) bindings;
        in
        check
          "No nullary bindings"
          (empty nullaryBindings)
          (indent.block (''
            Nullary bindings encountered when binding 'this' of ${log.print This}:
              ${indent.here (log.vprintD 2 nullaryBindings)}
            ''));

      mkStaticMethodBindings = This: staticMethods: this_:
        with (log.v 3).call "mkStaticMethodBindings" This staticMethods "this_" ___;
        let
          bindings =
            mapAttrs
              (methodName: staticMethod: staticMethod this_)
              (maybeResolve staticMethods);
        in
          assert checkNoNullaryBindings check This bindings;
          return bindings;

      mkMethodBindings = This: this_:
        with (log.v 3).call "mkMethodBindings" This "this_" ___;
        let
          bindings =
            mapAttrs
              (methodName: method: method this_)
              (maybeResolve (This.methods or {}));
        in
          assert checkNoNullaryBindings check This bindings;
          with safety true;
          return bindings;

      mkAccessorBindings = This: this_:
        with (log.v 3).call "mkAccessorBindings" This "this_" ___;
        let
          bindings =
            mapAttrs
              (_: mapAttrs (_: accessor: accessor this_))
              (mkAccessors This);
        in
          # No nullary check on accessors.
          return bindings;

      # Initialise a type from its This type, its partial this set, and any args.
      mkthis = This: args:
        with (log.v 2).call "mkthis" This args ___;
        let
          this = mkFieldAssignments This args;
        in
          # with safety true;
          # return (bindThis This this);
          bindThis This this;

      # Bind members that refer to this on construction and after any change.
      bindThis = This: this:
        let
          # If we are creating a Type, we need to bind its static methods too
          # When creating Type via Type.new: binds 'new' to the new Type
          # When creating Bool via Type.new: binds 'new' to Bool
          # When creating bool via Bool.new: this.__Type.staticMethods == Bool.staticMethods == {}
          staticMethodInstanceBindings = mkStaticMethodBindings This (resolve this.__Type).staticMethods this_;
          # When creating Type via Type.new: binds 'new' to the new Type
          # When creating Bool via Type.new: this.staticMethods == Bool.staticMethods == {}
          # When creating bool via Bool.new: this ? staticMethods == false
          staticMethodBindings =
            if this ? staticMethods
              then mkStaticMethodBindings This this.staticMethods this_
              else {};
          accessorBindings = mkAccessorBindings This this_;
          methodBindings = mkMethodBindings This this_;
          this_ = mergeAttrsList [
            this
            staticMethodInstanceBindings
            staticMethodBindings
            accessorBindings
            methodBindings
          ];
        in
          this_;

      # Create a new instance of a type by calling its constructor.
      # The constructor's output arguments are then passed into mkInstance.
      # For types, the constructor just merges a name parameter with an arguments
      # parameter and delegates to mkInstance.
      newInstance = This:
        with (log.v 2).call "newInstance" "unsafe:This" ___;
        # let boundCtor = This.ctor.bind This; in
        # if isFunction boundCtor then Variadic.compose (mkInstance This) boundCtor
        # else mkInstance This boundCtor;
        # assert
        #   check
        #     "(This.ctor.bind This) is non-nullary"
        #     (isFunction boundCtor)
        #     (indent.block ''Nullary ctor encountered when creating new instance of ${log.print This}'');
        # let mkViaCtor = traceComposeVariadic "(mkInstance This)" "(arg: This.ctor.bind This arg)"
        #                                       (mkInstance This)   (arg: This.ctor.bind This arg); in
        # mkViaCtor;
        # assert (isFunction boundCtor);
        Variadic.compose (mkInstance This) (arg: This.ctor.bind This arg);

      # Build a new instance from a single dict of field values.
      # Construct an instance from a This type and attrset of field-to-value assignments.
      # arg = { fieldName = value, ... } for all fields.
      # Fields with defaults can be omitted.
      # Build a new instance from a single dict of field values.
      mkInstance = This: args_:
        with (log.v 2).call "mkInstance" This args_ ___;
        let
          # All instances have a common Type field.
          args = args_ // { __Type = (SU.ThunkOf Type).new This; };

          # Construct 'this' as an instance of 'This'.
          this = assign "this" (mkthis This args);

          # Check the validity of the constructed instance.
          validityChecks =
            let
              fields = This.fields This;

              suppliedFieldNames =
                assign "suppliedFieldNames" (
                  attrNames args);

              fieldNames =
                assign "fieldNames" (
                  map soloName (fields.instanceFieldsWithType {}));

              populatedFieldNames =
                assign "populatedFieldNames" (
                  filter (name: this ? ${name}) fieldNames);

              requiredFieldNames =
                assign "requiredFieldNames" (
                  map soloName (fields.requiredFields {}));

              # Get any supplied non-static fields not present in this or any supertype.
              unknownFieldNames = assign "unknownFieldNames" (
                subtractLists fieldNames populatedFieldNames);

              # Get any fields not populated in this or any supertype.
              missingFieldNames = assign "missingFieldNames" (
                subtractLists populatedFieldNames requiredFieldNames);

              staticMethodNames =
                assign "staticMethodNames" (
                  This.staticMethods.__attrNames {});

              populatedStaticMethodNames =
                assign "populatedStaticMethodNames" (
                  filter (name: this ? ${name}) (This.staticMethods.__attrNames {}));

              missingStaticMethodNames = assign "missingStaticMethodNames" (
                subtractLists populatedStaticMethodNames staticMethodNames);
            in [
              {
                cond = unknownFieldNames == [];
                msg = "${log.print This}: Unknown fields in mkInstance call: ${joinSep ", " unknownFieldNames}";
              }
              {
                cond = missingFieldNames == [];
                msg = ''
                  ${log.print This}: Missing fields in mkInstance call: ${joinSep ", " missingFieldNames}
                  args: ${log.print args}
                  This: ${log.printAttrs This}
                  this: ${log.print this}
                '';
              }
              {
                cond = missingStaticMethodNames == [];
                msg = ''
                  ${log.print This}: Missing staticMethods in mkInstance call: ${joinSep ", " missingStaticMethodNames}
                  args: ${log.print args}
                  This: ${log.printAttrs This}
                  this: ${log.print this}
                '';
              }
            ];
        in
          assert checks validityChecks;
          return this;
    };

    MkBuiltinFns = {
      TypeShims = SU: U: BuiltinOf: name:
        let
          BuiltinTypeShim = SU.mkTypeShim name {
            new = x: SU.mkInstanceShim BuiltinTypeShim {
              getValue = _: x;
            };
            mk = args: SU.mkInstanceShim BuiltinTypeShim args;
            fields = _: U.Fields.new { value = (toLower name); };
          };
        in
          BuiltinTypeShim;
      Types = SU: U: BuiltinOf: name:
        let
<<<<<<< HEAD
          hasSize = { String = true; Path = true; List = true; Set = true; }.${name} or false;
=======
          withGetValue = methods: methods // {
            getValue = this: _: this.__value.value;
          };

>>>>>>> 5f95d8b3
          toStringF = {
            String = self: self.value;
            Int = self: toString self.value;
            Float = self: toString self.value;
            Path = self: toString self.value;
            Lambda = self: "<lambda>";
            Bool = self: boolToString self.value;
            Set = self: log.vprintD 1 self.value;
            List = self: log.vprintD 2 self.value;
            Null = self: "";
          }.${name};
          withToString = methods:
            methods // {
              __toString = this: self:
                with (log.v 2).methodCall this "__toString" { inherit self; } ___;
                return (toStringF self);
            };
<<<<<<< HEAD
=======

          hasSize = { String = true; Path = true; List = true; Set = true; }.${name} or false;
>>>>>>> 5f95d8b3
          withSize = methods:
            if hasSize
            then let sizeFn = this: _: size (this.getValue {});
                in methods // { size = sizeFn; }
            else methods;
        in
          U.Type.new name {
<<<<<<< HEAD
            fields = This: SU.Fields.new [{ value = toLower name; }];
            methods = withToString name (withSize ({
=======
            fields = This: SU.Fields.new [{
              __value = BuiltinOf (toLower name);
            }];
            methods = withToString (withSize (withGetValue ({
>>>>>>> 5f95d8b3
              List = {
                fmap = this: f: this.modify.__value (this: this.modify.value (map f));
                append = this: x: this.modify.__value (this: this.modify.value (xs: xs ++ [x]));
              };
              Set = {
                fmap = this: f: this.modify.__value (this: this.modify.value (mapAttrs (_: f)));
                names = this: _: attrNames (this.getValue {});
                values = this: _: attrValues (this.getValue {});
                # e.g. this.modifyAt.name (x: x+1)
                modifyAt = this: _: mapAttrs (k: v: f:
                  this.modify.__value (this: this.modify.value (xs: xs // { ${k} = f v; }))) (this.getValue {});
                setAt = this: _: mapAttrs (k: _: x:
                  this.modify.__value (this: this.modify.value (xs: xs // { ${k} = x; }))) (this.getValue {});
              };
              Lambda = {
                fmap = this: f: this.modify.__value (this: this.modify.value (compose f));
              };
            }.${name} or {})));
            checkValue = that: {
              # Additional check on sets s.t. we don't accept a typed value when expecting
              # a raw set.
              Set = !((that.getValue {}) ? __Type);
            }.${name} or true;
          };
    };

    # Constructed such that for a universe U, all types should only need to access U.Ctors.
    mkCtors = SU: U: with U; rec {
      Ctor =
        if opts.level == 0
        then SU.mkTypeShim "Ctor" {
          new = name: ctor: SU.mkInstanceShim Ctor {
            name = { value = name; };
            inherit ctor;
            bind = This: ctor This;
          };
        }
        else SU.Type.new "Ctor" {
          fields = This: SU.Fields.new [
            { name = SU.String; }
            { ctor = SU.Lambda; }
          ];
          methods = {
            bind = this: This: this.ctor This;
          };
        };

      Ctors = rec {
        None = Ctor.new "None" (This: _: throw ''Ctors.None evoked'');

        # Explicit nullary constructor s.t. X.new == X.mk {}
        # Still needs a thunk arg otherwise it will evaluate
        CtorNullary = Ctor.new "CtorNullary" (This: _: {});

        # Default constructor for regular non-NewType/Builtin/Alias types.
        CtorFields = Ctor.new "CtorFields" (This:
          with (log.v 3).call "CtorFields.ctor" { inherit This; } ___;
          let
            fields = assign "fields" (This.fields This);
            sortedFieldNames = assign "sortedFieldNames" (map soloName (fields.instanceFields {}));
          in
          assert check
            "Nonempty fields Ctors.CtorFields"
            (nonEmpty (fields.instanceFields {}))
            ''At least one required field must be set for CtorFields to be used'';
          return (Variadic.mkOrdered sortedFieldNames)
        );

        # The constructor for Type in U and its precursors / descendent Type types
        # in subuniverses of U.
        # TODO: Defaults should not need restating in U_2+
        CtorType = Ctor.new "CtorType" (This: name: args: {
          __isTypeSet = true;
          name = SU.String.new name;
          Super = args.Super or (SU.Null.new null);
          # Whatever ctor is given, for universes that don't have access to Field's defaults,
          # we need to ensure the end result contains values for all Type args.
          ctor = args.ctor or CtorFields;
          fields =
            let fields_ = args.fields or (This: SU.Fields.new []);
            in assert assertMsg (isFunction fields_) (indent.block ''
                 Non-function Fields provided:
                   fields = ${indent.here (log.print fields_)}
                   This = ${indent.here (log.print This)}
               '');
               fields_;
          methods = maybeLazyAttrs (args.methods or {});
          staticMethods = maybeLazyAttrs (args.staticMethods or {});
          tvars = maybeLazyAttrs (args.tvars or {});
          tvarBindings = maybeLazyAttrs (args.tvarBindings or {});
          checkValue = args.checkValue or null;
          overrideCheck = args.overrideCheck or null;
        });
      };
    };

    # Construct the Builtin type wrappers for universe U using the given mkBuiltin function.
    mkBuiltins = SU: U:
      let
        BuiltinOf_ = U.Type.template "BuiltinOf" { T = U.Type; } (_: {
          fields = This: SU.Fields.new [
            { value = SU.Any; }
          ];
          overrideCheck = that: (typeOf that.value) == _.T.getLiteral;
        });
        BuiltinOf = builtinType:
          let T = U.Literal builtinType;
          in BuiltinOf_.bind { inherit T; };
        BuiltinTypes =
          mergeAttrsList
            (map (name: { ${name} = U.opts.mkBuiltin SU U BuiltinOf name; }) U.BuiltinNames);
      in BuiltinTypes // {
        inherit BuiltinOf;
        # Wrap up some builtin constructors.
        # TODO: Builtin to a base type for all builtins.
        # TODO: Move to common
        Builtin = {
          # Get the Builtin type corresponding to the given builtin type.
          # Returns null if builtinType is not a builtin type string.
          maybeFromT = builtinType:
            if (!isString builtinType) then null
            else {
              null = Null;
              int = Int;
              float = Float;
              string = String;
              path = Path;
              bool = Bool;
              list = List;
              set = Set;
              lambda = Lambda;
            }.${builtinType} or null;

          # Get the Builtin type corresponding to the given builtin type.
          # Throws if builtinType is not a builtin type string.
          FromT = builtinType:
            let T = maybeFromT builtinType;
            in if T == null then (throw ''
              Invalid T argument for Builtin.FromT:
              ${with log.prints; here builtinType ___}
            '')
            else T;

          From = x:
            let T = (with BuiltinTypes; {
                  null = Null;
                  int = Int;
                  float = Float;
                  string = String;
                  path = Path;
                  bool = Bool;
                  list = List;
                  set = assert !(x ? __Type); Set;
                  lambda = Lambda;
                }."${typeOf x}" or (throw ''
                  Invalid type for Builtin.From:
                  ${with log.prints; here (U.getTypeName x) ___}
                ''));
            in T.mk { value = x; };  # mk not new here so new can use From

          getBuiltin = T: {
            Null = "null";
            Int = "int";
            Float = "float";
            String = "string";
            Path = "path";
            Bool = "bool";
            List = "list";
            Set = "set";
            Lambda = "lambda";
          }."${T.name}" or (throw ''
            Invalid type for Builtin.getBuiltin:
            ${with log.prints; here T ___}
          '');
        };
    };

    # Universe-independent types that only depend on Type.
    mkTrivialTypes = SU: U: rec {
      # Unit Type
      Unit = U.Type.new "Unit" {
        ctor = U.Ctors.CtorNullary;
      };
      unit = Unit.new {};

      # Uninhabited type
      Void = U.Type.new "Void" {
        ctor = U.Ctor.new "CtorVoid" (_: thunk (throw "Void: ctor"));
      };

      # Any type
      # Used in Type fields (via Literal binding) so must be SU.Type.
      Any = U.Type.new "Any" {overrideCheck = _: true;};
    };

    # Construct templating functions for a given universe.
    # For Universe U, This == U.Type when these are bound during bootstrap, and for e.g.
    # components, This == U.Fields when they are constructed via U.Type.new.
    #
    # For __newTemplate and variants, a constraint is that we haven't bound methods on
    # our TypeShims such that they can be subtyped, and so we always use U.Thing.subType,
    # U.Thing.subTemplate
    #
    # The special case here is newSubType/newSubTemplate - U.Fields is a U.Type, not a SU.Type, and so
    # when we call U.Fields.subType, we want this to defer to U.Type.newSubType, not
    # SU.Type.newSubType. The bound methods of U.Type are the only place where we can therefore refer to other parts
    # of U (lazily, after Type is properly built), as e.g. U.newSubType.
    mkTemplating = SU: U: rec {

      # Modify an argument set to inherit from a Super type, given as a TypeThunk.
      # Inheritance is performed as follows:
      # - Fields:
      #   - Any fields present on Super and not redefined in args.fields are inherited.
      #   - Any fields present on Super and redefined in args.fields are overridden.
      #     These fields retain their original positions in the field list, if fields were
      #     specified as a list of solos.
      #   - Any fields only present in args.fields are appended to the end of the combined field list.
      # - Methods / Static Methods:
      #   - Any methods present on Super and not redefined in args.methods are inherited.
      #     These methods do not inherit any Super binding and are bound instead to this/This (methods/staticMethods)
      #   - Any methods present on Super and redefined in args.methods are overridden and bound to this/This.
      #   - Any methods only present in args.methods are merged into the method attrset.
      # - Ctor:
      #   - If args.ctor is set, it is used as the ctor, overriding any ctor in Super.
      #   - If args.ctor is unset, then the Super.ctor is inherited.
      #     If args adds any new fields, or changes the types of existing fields, it is likely that
      #     this inherited ctor will not produce valid argument sets for consumption by mkInstance.
      #     One can manually call the super ctor when constructing a new ctor by:
      #     (This.Super.do (T: T.ctor.bind This)) args
      inheritFrom = SuperThunk: ctorArgs:
        with (log.v 3).call "inheritFrom" SuperThunk ctorArgs ___;
        assert check "U.isNull SuperThunk || U.isTypeThunk SuperThunk" (U.isNull SuperThunk || U.isTypeThunk SuperThunk) "inheritFrom: SuperThunk must be a Thunk, got ${log.print SuperThunk}";

        return (ctorArgs // {
          # Store Super as a Thunk directly.
          Super = SuperThunk;

          # Override or inherit the ctor
          ctor =
            if ctorAtrs ? ctor then ctorArgs.ctor
            else if !(U.isNull SuperThunk) then (thunkDo SuperThunk (T: T.ctor))
            else throw (indent.block ''
              inheritFrom.ctor: No ctor or SuperThunk given.
            '');

          # Merge fields inside the Super thunk into a new This: ... form
          # The Fields.update method handles the solo-list duplicate merge.
          fields = assign "fields" (This:
            if U.isNull SuperThunk
              then if ctorArgs ? fields then ctorArgs.fields
                    else SU.Fields.new []
            else
              let superFields = thunkDo SuperThunk (Super: Super.fields This);
              in if ctorArgs ? fields
                then
                  let
                    ctorFields = assign "ctorFields" (ctorArgs.fields This);
                    ctorFieldSolos = assign "ctorFieldSolos" (ctorFields.getSolos {});
                  in superFields.update ctorFieldSolos
                else
                  superFields);

          # Merge methods with those inside the Super thunk.
          methods =
            let
              ctorMethods = maybeResolve (ctorArgs.methods or {});
              superMethods = thunkDo SuperThunk (Super: resolve Super.methods);
            in LazyAttrs (superMethods // ctorMethods);

          # Merge static methods with those inside the Super thunk.
          staticMethods =
            let
              ctorStaticMethods = maybeResolve (ctorArgs.staticMethods or {});
              superStaticMethods = thunkDo SuperThunk (Super: resolve Super.staticMethods);
            in LazyAttrs (superStaticMethods // ctorStaticMethods);
        });

      # For a given type, create a new type in the same universe.
      # Inheritance is performed as per inheritFrom.
      newSubType = This: name: args:
        with (log.v 2).call "newSubType" { inherit This name args; } ___;
        if !(U.isTypeSet This)
          then throw (indent.block ''
            Cannot subtype non-Type or Type-precursor:
              ${log.print This}
          '')
          else
            return (U.Type.new name (inheritFrom ((U.ThunkOf U.Type).new This) args));

      # Create a new template of a type accepting type parameters.
      # The parameters can be accessed via the _ argument surrounding the type specification.
      # Returns a function from {bindings} to a new bound type.
      #
      # e.g.
      # MyInt = Int.subType "MyInt" {};
      # MyTemplate = Type.template "MyTemplate" { T = Type, U = Int; } (_: {
      #   fields = This: Fields.new [{ t = _.T;} {u = _.U;}];
      # };
      # then
      # typeOf MyTemplate == lambda
      # (MyTemplate { T = String; U = Int }).new "abc" 123 == MyTemplate<String, Int> {t="abc"; u=123;}
      # (MyTemplate { T = String; U = MyInt }).new "abc" (MyInt.new 123) == MyTemplate<String, MyInt> {t="abc"; u=MyInt 123;}
      # (MyTemplate { T = String; U = Bool }) -> throws binding error, Bool not valid for U's Int constraint
      # MyStringInt = MyTemplate { T = String }) -> MyStringInt == MyTemplate<String, U = Int>, the partially bound template
      # MyStringInt.bind {U = MyInt} -> MyTemplate<String, MyInt>
      #
      # If bindingsToSuper is not null:
      # In this Universe, create a new template whose eventual bound type inherits from a function of its type variables.
      # For example:
      # ListOfSetOf = newSubTemplateOf (_: ListOf (SetOf T)) "ListOfSetOf" { T = Type; } (_: { ... });
      # (ListOfSetOf {T = Int}).new [{x = 123;}]; typechecks
      __newTemplate =
        This: bindingsToSuperOrSuper: name: tvars_: bindingsToArgs_:
        let
          # Convert the given tvars into a SetOf Constraints
          # This can use U.Constraint, because we have U.Type
          # U.Constraint uses SU.Fields, which subtype an (SU.OrderedOf_ SU.Field) bound template.
          # That bound template uses SU.Constraint.
          tvars = mapAttrs (_: T: SU.Constraint.new ((SU.ThunkOf SU.Type).new T)) tvars_;

          # Convert the given (_: {...}) type template definition into one that
          # explicitly extends args with tvars and tvarBindings
          bindingsToArgs = tvarBindings:
            let args = bindingsToArgs_ tvarBindings;
            in args // {
              # Set the tvars to exactly those given.
              # Thunk'd in the ctor
              inherit tvars tvarBindings;
            };
        in
          # No supertype; just create a new type with unbound args.
          # 'This' goes unused here. MyString.template is not meaningful vs Type.template.
          if bindingsToSuperOrSuper == null
            then
              { bind = bindings:
                  # TODO: constraints skipped here
                  let args = bindingsToArgs bindings;
                  in U.Type.new name args;
              }

          # Rigid supertype; just create a new subtemplate.
          else if U.isTypeSet bindingsToSuperOrSuper
            then
              { bind = bindings:
                  let args = bindingsToArgs bindings;
                      # TODO: constraints skipped here
                      Super = bindingsToSuperOrSuper;
                  in Super.subType name args;
              }

          else
            assert assertMsg (isFunction bindingsToSuperOrSuper) ''
              __newTemplate: bindingsToSuperOrSuper must be a Type or function returning a Type, got:
              ${log.print bindingsToSuperOrSuper}
            '';

            # We can't instantiate the type until we get bindings, since we inherit from
            # the bindings in the general case.
            # For now we just return a bind thunk that requires full-boundedness
            # before instantiating.
            # TODO: A Template type with static bind method
            { bind = bindings:
                let Super = bindingsToSuperOrSuper bindings;
                    # TODO: constraints skipped here
                    args = bindingsToArgs bindings;
                    T = Super.subType name args;
                  in T;
            };

      # Create a new template with no inheritance.
      newTemplate = This: name: tvars: bindingsToArgs:
        __newTemplate This null name tvars bindingsToArgs;
    };

    # Universe of related types, enabling building the Type type and its constituent types in
    # terms of types in the superuniverse.
    #
    # If U_0 = Quasiverse then:
    #
    #   U_0:
    #     - Type checking disabled by options.
    #     - U_0.Type bootstrapped from U_0 constituents.
    #     - U_0 constituents built from U_0.Type and U_0 constituents.
    #     - Type checking unsupported in construction of U_0.Type.
    #     - Type-checking unsupported in construction of U_0 constituent types.
    #     - Type-checking unsupported in instantiation of U_0 constituent types.
    #     - U_0.Type behaves correctly to create new types.
    #       Created types are not type-checked.
    #       U_0.Type is not itself type-checked.
    #     - U_0 constituents behave according to minimally implemented shims, mimicking
    #       the behaviour of the U_1+ constituents but without any checks, type enforcement
    #       or casting.
    #
    #   U_1:
    #     - Type checking disabled by options.
    #     - U_1.Type built from U_0 constituents.
    #     - U_1 constituents built from U_1.Type and mixture of U_0 and U_1 constituent types,
    #       preferring U_1 but falling back to U_0 to break circularity.
    #     - Type-checking unsupported in construction of U_1.Type.
    #     - Type-checking unsupported in construction of U_1 constituent types that have U_0 dependencies.
    #     - Type-checking supported but disabled in construction of U_1 constituent types that have no U_0 dependencies.
    #     - Type-checking unsupported in instantiation of U_0 constituent types.
    #     - Type-checking unsupported in instantiation of U_1 constituent types.
    #     - U_1.Type behaves correctly to create new types.
    #       U_1.Type is not itself type-checked.
    #       Created types are not type-checked.
    #     - U_1 constituent types behave correctly to create new constituents
    #       U_1 constituent types are not themselves type-checked
    #       Created constituents are not type-checked.
    #
    #   U_2:
    #     - Type checking enabled by options.
    #     - U_2.Type built from U_1 constituents.
    #     - U_2 constituents built from U_2.Type and mixture of U_1 and U_2 constituent types,
    #       preferring U_2 but falling back to U_1 to break circularity.
    #     - Type-checking supported and performed in construction of U_2.Type.
    #     - Type-checking supported and performed in construction of U_2 constituent types.
    #     - Type-checking unsupported in instantiation of U_1 constituent types.
    #     - Type-checking supported and performed in instantiation of U_2 constituent types.
    #     - U_2.Type behaves correctly to create new types.
    #       U_2.Type is not itself type-checked.
    #       Created types are type-checked.
    #     - U_2 constituent types behave correctly to create new constituents
    #       U_2 constituent types are type-checked.
    #       Created constituents are not type-checked.
    #
    #   U_3:
    #     - Type checking enabled by options.
    #     - U_3.Type built from U_2 constituents.
    #     - U_3 constituents built from U_3.Type and mixture of U_2 and U_3 constituents,
    #       preferring U_3 but falling back to U_2 to break circularity.
    #     - Type-checking supported and performed in construction of U_3.Type.
    #     - Type-checking supported and performed in construction of U_3 constituents.
    #     - Type-checking supported and performed in instantiation of U_2 constituent types.
    #     - Type-checking supported and performed in instantiation of U_3 constituent types.
    #     - U_3.Type behaves correctly to create new types.
    #       U_3.Type is partially type-checked (its U_2 constituent instances are not).
    #       Created types are type-checked.
    #     - U_3 constituent types behave correctly to create new constituents
    #       U_3 constituent types are partially type-checked (their U_2 constituent instances are not)
    #       Created constituents are type-checked.
    #
    #   U_4:
    #     - Type checking enabled by options.
    #     - U_4.Type built from U_3 constituents.
    #     - U_4 constituents built from U_4.Type and mixture of U_3 and U_4 constituents,
    #       preferring U_4 but falling back to U_3 to break circularity.
    #     - Type-checking supported and performed in construction of U_4.Type.
    #     - Type-checking supported and performed in construction of U_4 constituents.
    #     - Type-checking supported and performed in instantiation of U_3 constituent types.
    #     - Type-checking supported and performed in instantiation of U_4 constituent types.
    #     - U_4.Type behaves correctly to create new types.
    #       U_4.Type is type-checked (including its U_3 constituent instances).
    #       Created types are type-checked.
    #     - U_4 constituent types behave correctly to create new constituents
    #       U_4 constituent types are type-checked (including their U_3 constituent instances)
    #       Created constituents are type-checked.
    #
    # Universe.U_0 == Quasiverse
    # Universe.U_1 == mkSubUniverse (Universe 0)
    # ...
    Universe =
      let
        # Generate a list of n universes, starting with Quasiverse.
        # The first universe is Quasiverse, the rest are generated from the previous one.
        genUniverses = maxLevel:
          let go = level: SU:
                if level > maxLevel then {}
                else let U = mkSubUniverse SU;
                    in { ${SU.opts.name} = SU; }
                        // go (level + 1) U;
          in go 0 Quasiverse;
      in
        genUniverses 4;

    #  We can then expose U_4 as a self-consistent base typesystem comprised of:
    #    - The U_4 constituent types, instances of U_4.Type
    #    - The U_4.Type, itself already grounded by setting U_4.Type.Type to U_4.Type
    #
    # This type system then has the following properties:
    #   - All types in TS have type TS.Type, including TS.Type
    #   - TS is fixed under subuniverse creation: deriving a subuniverse from TS gives
    #     exactly TS, modulo lambda equality
    # The final type system is then U_4 with any U_*, U, SU or opts references removed.
    TS = removeAttrs Universe.U_4 [
      "opts"
      "_U"
      "_SU"
    ];

    # Cause a Type to have itself as its own Type, eliding any information about
    # either bootstrap pseudo-types or the Type of its superuniverse.
    groundType = SU: U: Type:
      let Type__grounded = Type // { __Type = (SU.ThunkOf SU.Type).new Type__grounded; };
      in Type__grounded;

    # Cause a Type to have itself as its own Type, eliding any information about
    # either bootstrap pseudo-types or the Type of its superuniverse.
    # Also asserts that recreating the grounded Type using itself, via Type.new,
    # creates an identical Type (modulo lambda equality).
    groundTypeAndAssertFixed = SU: U: opts: Type__args: Type:
      let Type__grounded = groundType SU U Type;
      in assert assertTypeFixedUnderNew Type__grounded opts.typeName Type__args;
        Type__grounded;

    # Add the common core to the U universe.
    # U_ must have 'opts' already set.
    withCommonUniverse = SU: U_:
      let
        opts = U.opts;
        U = foldl'
          (U: f: U // f SU U)
          U_
          [
            (SU: U:
              {
              # Ensure the lib for a universe is accessible by reference.
              typelib = typelib SU U;

              # Tersely print universes.
              __toString = _: "<Universe: ${opts.name}>";
            })
            # Include the contents of typelib.
            (SU: U: typelib SU U)
            (SU: U: mkCast SU U)
            (SU: U: mkInstantiation SU U)
            (SU: U: mkUniverseReferences opts SU U)
            (SU: U: mkCtors SU U)
            (SU: U: mkBuiltins SU U)
            (SU: U: mkTemplating SU U)
            (SU: U: mkTrivialTypes SU U)
          ];
      in
        U;
    withCommonUniverseSelf = U_:
      let U = withCommonUniverse U U_;
      in U;

    mkUniverseReference = opts: tag: U:
      {
        __toString = _: "<${tag}-universe ref: ${opts.name}>";
        get = _: U;
      };

    mkUniverseReferences = opts: SU: U: {
      _U = mkUniverseReference opts "self" U;
      _SU = mkUniverseReference opts "super" SU;
    };

    printUniverse = U:
      with log.prints; put U using.raw (using.maxDepth 3) ___;

    assertFixedUnderF = fLabel: xLabel: f: x:
      with cutils.tests.Compare;
      let
        fx = f x;
        x_NL = NoLambdas x;
        fx_NL = NoLambdas fx;
        printDepth = 10;
        assertion = assertMsg (x_NL == fx_NL) (indent.block ''
          ${xLabel} is not fixed under ${fLabel}:

            ${xLabel} (original):
            ${indent.here (log.vprintD printDepth x)}

            ${xLabel} (under ${fLabel}):
            ${indent.here (log.vprintD printDepth fx)}

          Comparing lambda-free:
            ${xLabel} (lambda-free, original):
            ${indent.here (log.vprintD printDepth x_NL)}

            ${xLabel} (lambda-free, under ${fLabel}):
            ${indent.here (log.vprintD printDepth fx_NL)}

          Diff:
            ${indent.here (log.vprintD printDepth (diff x_NL fx_NL))}
        '');
      in assertion;

    assertTypeFixedUnderNew = T: typeName: typeArgs:
      assertFixedUnderF
        "new"
        "Type"
        (T: T.new typeName typeArgs)
        T;

    # Lazily cascading options that disable typechecking at levels U_0 and U_1.
    # Options for the next universe can be produced via 'resolve opts.descend'.
    mkUniverseOpts = level: rec {
      inherit level;
      name = "U_${toString level}";
      # Type is named identically at all levels.
      typeName = "Type";
      # TODO: not needed with shims being good 
      # During the bootstrap, do not enable typechecking.
      # All fields have type 'null' and do not make use of builtin types
      # or Default/Static, which are not yet defined.
      enableTypeChecking = level >= 1;
      # During the bootstrap, do not enable Default/Static structure.
      # When this is retained, if type checking is enabled, the entire field type
      # is kept e.g. Static (Default Int 123)
      # If type checking is disabled in this level, the Static/Default structure is retained
      # but the type is nulled out e.g. Static (Default null 123)
      retainTypeFieldSpec = level >= 0;
      # We only expect Type to be fixed under Type.new "Type" when it contains and produces
      # no shim elements of the Quasiverse.
      # U_0 is entirely shim elements and a Type made of shims.
      # U_1 has a Type made from U_0's Type.new and is made of shim elements.
      # U_2 has a Type made from U_1's Type.new and is made of untyped U_1 elements.
      # U_3 has a Type made from U_2's Type.new and is made of typed U_2 elements.
      # Type in U3+ should be fixed under .new, made entirely of final typed elements and producing
      # types themselves made of final typed elements.
      checkTypeFixedUnderNew = level >= 3;
      # Only construct Builtin shims in the Quasiverse; otherwise real Builtin types.
      mkBuiltin = if level == 0 then MkBuiltinFns.TypeShims else MkBuiltinFns.Types;
      # A thunk returning the options for the next-lower subuniverse.
      descend = NamedThunk "${name}.descend" (mkUniverseOpts (level + 1));
    };

    mkBootstrappedType = SU: U:
      with (log.v 3).call "mkBootstrappedType" SU U ___;
      let
        opts = U.opts;
      in rec {
        # Create the arguments to mkInstance for creating a Type.
        Type__args = assign "Type__args" (
          mkTypeArgsFor SU U);

        # Treat the arguments as an instantiated Type, despite the lack of bound methods.
        # This is sufficient for mkInstance. We only need Type to be set in addition,
        # which we can achieve via groundTypeUnsafe (unsafe since we need a TypeThunk and
        # Type__args is not itself a Type).
        Type__argsGrounded = assign "Type__argsGrounded" (
          groundType SU U Type__args);

        # We can then bootstrap a new Type by running mkInstance with This as Type__argsGrounded
        # and args as Type__args.
        Type__bootstrapped = assign "Type__bootstrapped" (
          U.mkInstance Type__argsGrounded Type__args
        );

        # Construct Type through an actual application of the .mk constructor.
        # This is valid besides Type__mk.(Type {}).(Type {}).Type {} == Type__args, and after that,
        # Type__args ? __Type == false.
        # We fix this in the next stage.
        Type__new =
          assert checks [{ name = "Type__bootstrapped has mk";
                         cond = Type__bootstrapped ? mk;
                         msg = indent.block ''
                           Type__bootstrapped must have a mk function:
                             ${indent.here (log.print Type__bootstrapped)}
                           '';
                       }];
          assign "Type__new" (
            Type__bootstrapped.mk Type__args
          );

        # Finally, ground this Type by setting Type.__Type to return itself, eliding any information
        # about the bootstrap types.
        Type =
          assert checks [{ name = "Type__new has new";
                         cond = Type__new ? new;
                         msg = "Type__new must have a new function";
                       }];
          assign "Type" (
            # In U_3 and beyond, this should now have reached a fixed point in terms
            # of further bootstrapping by Type.new, modulo lambda equality on created Type instances.
            # If enabled in the opts, an assertion checks that Type is fixed under further bootstrapping.
            if opts.checkTypeFixedUnderNew
              then groundTypeAndAssertFixed SU U opts Type__args Type__new
              else groundType SU U Type__new
          );
      };

    # The barest minimum universe to bootstrap the type system.
    # Constructs a bootstrapped Quasitype from a hand-build GroundType instance, which has no
    # typed fields.
    Quasiverse =
      with (log.v 4).attrs "Quasiverse" ___;
      with msg "Constructing Quasiverse";

      let
        # Quasiverse is its own self- and super-universe, enabled by containing no circular dependencies
        # in quasitype construction.
        U = Quasiverse;
        SU = Quasiverse;

      in withCommonUniverseSelf rec {
        # Take on the intial options for a root universe.
        # All other opts are generated from here via 'resolve opts.descend'
        opts = mkUniverseOpts 0;

        __Bootstrap = mkBootstrappedType SU U;

        # Expose the final Type.
        Type = __Bootstrap.Type;

        # Create shim types appearing as instances of Type.
        mkTypeShim = name: attrs:
          mkInstanceShim Type (attrs // {
            # Fields
            __isTypeSet = true;
            name = U.String.new name;
            tvars = LazyAttrs {};
            check = _: true;
            # Methods
            __TypeId = thunk name;
            getBoundName = thunk name;
            getName = thunk name;
            __toString = _: "TypeShim<${name}>";
          });

        # Create shim types appearing as instances of ShimT.
        mkInstanceShim = ShimT: attrs:
          attrs // {
            __Type = U.TypeThunk.new ShimT;
          };

        # e.g. parseFieldSpec Static<Default<Int, 123>> -> {fieldStatic = true, fieldDefault = 123; fieldType = TypeThunk.new Int; }
        #      parseFieldSpec Static<Int> -> {fieldStatic = true; fieldType = TypeThunk.new Int; }
        #      parseFieldSpec Default<Int, 123> -> {fieldDefault = 123; fieldType = TypeThunk.new Int; }
        #      parseFieldSpec Int -> { fieldType = TypeThunk.new Int; }
        parseFieldSpec = spec:
          with (log.v 4).call "parseFieldSpec" spec ___;

          # Unwrap Static types.
          # Duck-typed to support bootstrap.
          if spec ? staticType
          then (parseFieldSpec (spec.staticType {})) // {
            fieldStatic = true;
          }

          # Unwrap Default types.
          # Duck-typed to support bootstrap.
          else if (spec ? defaultType) && (spec ? defaultValue)
          then (parseFieldSpec (spec.defaultType {})) // {
            fieldDefault = NamedThunk "fieldDefault" (spec.defaultValue {});
          }

          # Return unwrapped types.
          else
            # assert check "U.isTypeLike spec" (U.isTypeLike spec)
            #       "Got a non-type spec in parseFieldSpec: ${log.print spec}";

            {
              fieldType = spec;
              fieldStatic = false;
              fieldDefault = null;
            };

        # Shim out all types used in the construction of Type s.t. Type can be created
        # with U == SU == Quasiverse.
        Field = mkTypeShim "Field" {
          new = fieldName: fieldSpec:
            let
              get = {
                fieldName = { value = fieldName; };
                inherit fieldSpec;
              };
              parsedSpec = parseFieldSpec fieldSpec;
            in mkInstanceShim Field (get // {
              inherit get;
              inherit fieldName;
              fieldDefault = _: parsedSpec.fieldDefault;
              fieldType = _: parsedSpec.fieldType;
              fieldStatic = _: parsedSpec.fieldStatic;
              getSolo = _: { ${fieldName} = get; };
              hasDefault = _: parsedSpec.fieldDefault != null;
            });
        };

        # TODO: One implementation
        Fields =
          mkTypeShim "Fields" {
            new = fieldSpecs_:
              let
                # Include Type field on all instances.
                fieldSpecs = withCommonFieldSpecs opts SU fieldSpecs_;
                soloFields = mapSolos U.Field.new fieldSpecs;
              in mkInstanceShim Fields (rec {
                getSolos = _: soloFields;
                indexed = mergeAttrsList (cutils.attrs.indexed soloFields);
                update = newFieldSpecs:
                  Fields.new (concatSolos (solos fieldSpecs) (solos newFieldSpecs));
                getField = name: indexed.${name}.value;
                getFieldsWhere = pred: filterSolos pred (getSolos {});
                instanceFields = _:
                  getFieldsWhere (fieldName: field:
                    fieldName != "Type"
                    && (field == null
                        || !(field.fieldStatic {})));
                instanceFieldsWithType = _:
                  getFieldsWhere (fieldName: field:
                    field == null
                    || !(field.fieldStatic {}));
                requiredFields = _:
                  getFieldsWhere (_: field:
                    field == null
                    || (!(field.fieldStatic {})
                        && !(field.hasDefault {})));
              });
          };

        ThunkOf = T: mkTypeShim "ThunkOf" {
          new = x: mkInstanceShim (ThunkOf T) rec {
            thunk = _: x;
            __resolve = self: self.thunk {};
          };
        };
        TypeThunk = mkTypeShim "TypeThunk" {
          new = x: mkInstanceShim TypeThunk {
            __isTypeThunk = true;
            __resolve = _: x;
          };
        };

        SetOf = T: mkTypeShim "SetOf" { new = U.Set.new; };
        ListOf = T: mkTypeShim "ListOf" { new = U.List.new; };
        Constraint = mkTypeShim "Constraint" { new = x: {constraintType = _: x; satisfiedBy = _: true;};};
        Static = T: mkTypeShim "Static" { staticType = _: T; };
        Default = T: V: mkTypeShim "Default" { defaultType = _: T; defaultValue = _: V; };
        NullOr = T: mkTypeShim "NullOr" { new = id; };
        Literal = V: mkTypeShim "Literal" { getLiteral = _: V; new = _: { getLiteral = _: V; }; };
        Sized = n: T: mkTypeShim "Sized" {
          new = x: {
            getSized = T.new x;
          };
        };
        Any = mkTypeShim "Any" {};
        OrderedItem = T: mkTypeShim "OrderedItem" {
          new = x: mkInstanceShim (OrderedItem T) (rec {
            value = (Sized 1 (SetOf T)).new x;
            getSolo = _: value.getSized.getValue {};
            getName = _: soloName (getSolo {});
            getValue = _: soloValue (getSolo {});
          });
        };
      };

    # Create a new universe descending from SU.
    mkSubUniverse = SU:
      let opts = resolve SU.opts.descend; in
      with (log.v 4).call "mkSubUniverse" opts "<SU>" ___;
      with msg "Constructing ${opts.name} universe";
      let
        U = withCommonUniverse SU rec {
          # Store the opts as U.opts
          inherit opts;

          # Construct the Type type in terms of the SU, then in terms of itself.
          #__Bootstrap = rec {
          #  Type__args = mkTypeArgsFor SU U;
          #  Type__new = SU.Type.new opts.typeName Type__args;
          #  Type =
          #    if opts.checkTypeFixedUnderNew
          #      then groundTypeAndAssertFixed SU U opts Type__args Type__new
          #      else groundType SU U Type__new;
          #};
          __Bootstrap = mkBootstrappedType SU U;
          Type = __Bootstrap.Type;

          # A constraint on a type variable.
          Constraint = U.Type.new "Constraint" {
            fields = This: SU.Fields.new [
              { constraintType = SU.ThunkOf SU.Type; }
            ];
            methods = {
              # Whether a given type variable binding satisfies the constraint.
              # If the constraint is unbound, we treat as satisfied, but instantiating the unbound type
              # will throw an error.
              satisfiedBy = this: That:
                typeEq U.Void That
                || That.isInstance (resolve this.constraintType)
                || (resolve this.constraintType).check That;
            };
          };

          ThunkOf_ = U.Lambda.subTemplate "ThunkOf" {T = SU.Type;} (_: {
            ctor = U.Ctor.new "CtorThunkOf" (This: x: {
              thunk = _: x;
            });
            methods = {
              __resolve = this: _: resolve this.thunk;
            };
            checkValue = resolvesWith (U.isType _.T);
          });
          ThunkOf = T: U.ThunkOf_.bind { inherit T; };

          TypeThunk = (ThunkOf SU.Type).subType "TypeThunk" {
            fields = [{ __isTypeThunk = U.Default U.Bool true; }];
          };

          # Subtype of List that enforces homogeneity of element types.
          ListOf_ = U.List.subTemplate "ListOf" {T = SU.Type;} (_: {
            checkValue = that: all (x: U.isType _.T x) (that.getValue {});
          });
          ListOf = T: U.ListOf_.bind { inherit T; };

          # Subtype of Set that enforces homogeneity of value types.
          SetOf_ = U.Set.subTemplate "SetOf" {T = Type;} (_: {
            checkValue = that: all (x: U.isType _.T x) (that.values {});
          });
          SetOf = T: U.SetOf_.bind { inherit T; };

          # A type that enforces a size on the value.
          Sized_ = Type.template "Sized" {N = Type; T = Type;} (_: {
            fields = This: SU.Fields.new [{ getSized = _.T; }];
            checkValue = that:
              (_.T.checkValue or (const true)) that
              && (that.size {}) == _.N.getLiteral {};
          });
          Sized = n: T:
            let N = U.Literal n;
            in U.Sized_.bind { inherit N T; };

          # A type satisfied by any value of the given list of types.
          Union_ = Type.template "Union" {Ts = Type;} (_: {
            ctor = U.Ctors.None;
            overrideCheck = that: any (T: U.isType T that) (_.Ts.getLiteral {});
          });
          Union = Tlist:
            let Ts = U.Literal Tlist;
            in U.Union_.bind {inherit Ts;};

          # A value or T or Null.
          NullOr = T: U.Union ["null" U.Null T];

          # An attribute set with attributes zero-indexed by their definition order.
          # xs = Ordered.new [ {c = 1;} {b = 2;} {a = 3;} ];
          # xs.value == { a = 1; b = 2; c = 3; } (arbitrary order)
          # xs.names == [ "c" "b" "a" ] (in order of definition)
          # xs.values == [ 1 2 3 ] (in order of definition)
          OrderedItem_ = Type.template "OrderedItem" { T = Type; } (_: {
            # TODO: Could be a unary cast, or inherit from Sized 1 (SetOf T)
            ctor = U.Ctor.new "CtorOrderedItem" (This: x: {
              value =
                let setOfX = ((SU.SetOf _.T).new x);
                    sizedSetOfX = (SU.Sized 1 (SU.SetOf _.T)).new setOfX;
                in sizedSetOfX;
            });

            fields = This: SU.Fields.new [{
              value = SU.Sized 1 (SU.SetOf _.T);
            }];

            methods = {
              getSolo = this: _: this.value.getSized.getValue;
              getName = this: _: soloName (this.getSolo {});
              getValue = this: _: soloValue (this.getSolo {});
            };
          });
          OrderedItem = T: OrderedItem_.bind { inherit T; };

          OrderedOf_ = Type.subTemplateOf (_: U.ListOf (U.OrderedItem _.T)) "OrderedOf" {T = Type;} (_: {
            # Pass OrderedItems to the underlying ListOf
            ctor = U.Ctor.new "CtorOrderedOf" (This: xs: {
              # TODO: verify this cast
              value = map (x: (SU.OrderedItem _.T).new x) (solos xs);
            });

            methods = {
              # Get the solo attr list in order.
              getSolos = this: _: this.mapItems (item: item.getSolo {});

              # The unordered merged attribute set
              unindexed = this: _: mergeAttrsList (this.getSolos {});

              # The merged attribute set with an additional 'index' field indicating
              # its place in the order.
              indexed = this: _: mergeAttrsList (indexed (this.getSolos {}));

              # The ordered attribute names.
              names = this: _: this.mapItems (item: item.getName {});

              # The ordered attribute values.
              values = this: _: this.mapItems (item: item.getValue {});

              # A set from name to index.
              indexes = this: _: this.imapItems (i: item: { ${item.getName {}} = i; });

              # Map over the underlying [OrderedItem T]
              # f :: (OrderedItem T -> a) -> [a]
              mapItems = this: f: map f (this.getValue {});

              # Map over the underlying [OrderedItem T] with index.
              # f :: (int -> OrderedItem T -> a) -> [a]
              imapItems = this: f: imap0 f (this.getValue {});

              # Map over the underlying [solo T] in order
              # f :: (string -> T -> a) -> [a]
              mapSolos = this: f: this.mapItems (item: f (item.getName {}) (item.getValue {}));

              # Map over the underlying indexed [solo T]
              # f :: (int -> string -> T -> a) -> [a]
              imapSolos = this: f: this.imapItems (index: item: f index (item.getName {}) (item.getValue {}));

              # Modify the value at the given key via this.modifyAt {}.name f, preserving order and type.
              modifyAt = this: _:
                mapAttrs
                  (name: _: f:
                    this.fmap
                      (item:
                        let maybeModifyHere = (item.modifyAt {}).${name} or (const item);
                        in maybeModifyHere f))
                  (this.unindexed {});

              # Set the value at the given key via this.setAt {}.name value, preserving order and type.
              # Key must exist in the Ordered (cannot create new keys).
              setAt = this: _: mapAttrs (name: modifyHere: x: modifyHere (const x)) (this.modifyAt {});

              # Update by inserting the given items sequentially at the end of the order.
              # If any already appear, they update the item in its original order.
              update = this: items_:
                let items = solos items;
                in Fields.new (concatSolos (this.getSolos {}) items);
            };

            checkValue = that:
              Super.checkValue that
              && assertMsg
                  (size (that.names {}) == size (that.unindexed {}))
                  "Duplicate keys in OrderedOf: ${joinSep ", " (that.names {})}";
          });
          OrderedOf = T: U.OrderedOf_.bind { inherit T; };

          # Base type for enums.
          Enum = Type.new "Enum" {};

          # Create an enum type from a list of item names.
          # MyEnum = mkEnum "MyEnum" [ "Item1" "Item2" "Item3" ]
          # MyEnum.names == [ "Item1" "Item2" "Item3" ]
          # MyEnum.fromName "Item1" == 0
          # MyEnum.fromIndex 0 == "Item1"
          mkEnum = enumName: itemNames:
            let Item = U.Enum.subType enumName {
                  fields = This: SU.Fields.new [
                    {i = U.Int;}
                    {name = U.String;}
                  ];
                  staticMethods = {
                    # Enum members live on the Enum type itself.
                    __items = This: _: zipListsWith Item.new (range 0 (length itemNames - 1)) names;
                    __indexToItem = This: _: keyByF (item: toString item.i) (This.__items {});
                    __nameToItem = This: _: keyByName (This.__items {});
                    fromIndex = This: i: (This.__indexToItem {}).${toString i} or throw "Invalid index in enum ${enumName}: ${toString i}";
                    fromName = This: name: (This.__nameToItem {}).${name} or throw "Invalid name in enum ${enumName}: ${name}";
                  };
                };
            in Item;

          # A type inhabited by only one value.
          Literal_ = Type.template "Literal" {V = U.Any;} (_: rec {
            ctor = U.Ctors.CtorNullary;
            staticMethods = {
              getLiteral = This: thunk _.V;
            };
          });
          Literal = V: U.Literal_.bind { inherit V; };
          literal = v: (U.Literal v).new {};

          # A type inhabited by literals of any of the given list of values
          Literals = Vs: U.Union (map Literal values);

          # A type indicating a default value.
          Default_ = Type.template "Default" {T = Type; V = Type;} (_: {
            ctor = U.Ctors.None;
            staticMethods.defaultType = This: thunk _.T;
            staticMethods.defaultValue = This: thunk (_.V.getLiteral {});
            overrideCheck = that: _.T == null || _.T.check that;
          });
          Default = T: v:
            let V = U.Literal v;
            in U.Default_.bind { inherit T V; };

          # Newtype wrapper
          Static_ = Type.template "Static" {T = Type;} (_: {
            ctor = U.Ctors.None;
            staticMethods.staticType = This: thunk _.T;
          });
          Static = T: U.Static_.bind {inherit T;};

          # Either:
          # (Field.new "myField" Int
          # (Field.new "myField" (Static Int)) -> Field<Static<Int>>.fieldType == Int
          # (Field.new "myField" (Default Int 123)) -> Field<Default<Int, 123>>.fieldType == Int
          # (Field.new "myField" (Static (Default Int 123))) -> Field<Static<Default<Int, 123>>>.fieldType == Int
          Field = Type.new "Field" {
            fields = This: SU.Fields.new [
              {fieldName = SU.String;}
              {fieldSpec = U.Union [ U.Null TypeThunk ];}
            ];
            methods = {
              parsedT = this: _: parseFieldSpec this.fieldSpec;
              fieldType = this: _: (this.parsedT {}).fieldType;
              fieldStatic = this: _: (this.parsedT {}).fieldStatic;
              hasDefault = this: _: (this.fieldDefault {}) != null;
              fieldDefault = this: _: (this.parsedT {}).fieldDefault;
            };
          };

          # Fields is an OrderedOf that first converts any RHS values into Field types.
          Fields = (U.OrderedOf U.Field).subType "Fields" {
            # Fields ctor just converts the incoming list or set of field specs into
            # the list of Field that OrderedOf Field expects.
            #
            # Fields.new { field = FieldType; ... }
            # Fields.new { field = Default FieldType defaultValue; ... }
            # Fields.new { field = Static FieldType; ... }
            # Fields.new [ { field = FieldType; ... } ... ]
            # Fields.new [ { field = Default FieldType defaultValue; ... } ... ]
            # Fields.new [ { field = Static FieldType; ... } ... ]
            ctor = U.Ctor.new "CtorFields" (This: fieldSpecs_:
              let
                # Include Type field on all instances.
                fieldSpecs = withCommonFieldSpecs opts SU fieldSpecs_;
                soloFields = mapSolos U.Field.new fieldSpecs;
                # Call the OrderedOf constructor to construct this subType.
                args = thunkDo This.Super (Super: Super.ctor.bind This soloFields);
              in
                args
            );
            methods = {
              getIndexedField = this: name: (this.indexed {}).${name};
              getField = this: name: (this.getIndexedField name).value;
              getFieldsWhere = this: pred: filterSolos pred (this.getSolos {});
              instanceFields = this: _: this.getFieldsWhere (fieldName: field:
                fieldName != "Type"
                && (field == null
                    || !(field.fieldStatic {})));
              instanceFieldsWithType = this: _: this.getFieldsWhere (fieldName: field:
                field == null
                || !(field.fieldStatic {}));
              requiredFields = this: _: this.getFieldsWhere (_: field:
                field == null
                || (!(field.fieldStatic {})
                    && !(field.hasDefault {})));
            };
          };
        };
      in
        U;
  };

  # nix eval --impure --expr '(import ./cutils/types.nix {})._tests'
  _tests =
    with Types;
    with cutils.tests;
    let
      testInUniverse = test: U: test U;
      testInUniverses = Us: test: mapAttrs (_: testInUniverse test) Us;

      TestTypes = U: with U; {
        MyType =
          assert Type ? new;
          assert Fields ? new;
          Type.new "MyType" {
            fields = This: Fields.new [{ myField = String; }];
            methods = {
              helloMyField = this: extra: "Hello, ${this.myField.getValue {}}${extra}";
            };
          };

        MyType2 =
          assert Type ? new;
          assert Fields ? new;
          Type.new "MyType2" {
            fields = This: Fields.new [
              { stringField = String; }
              { intField = Int; }
              { defaultIntField = Default Int 666; }
              { staticIntField = Static Int; }
              { staticDefaultIntField = Static (Default Int 666); }
            ];
          };

        MyString =
          assert Type ? new;
          assert Fields ? new;
          Type.new "MyString" {
            fields = This: Fields.new [{ value = String; }];
          };

        Mystring =
          assert Type ? new;
          assert Fields ? new;
          Type.new "Mystring" {
            fields = This: Fields.new [{ value = "string"; }];
          };

        WrapString =
          assert String ? subType;
          String.subType "WrapString" {};
      };

      smokeTests = U: with U; let SU = resolve U._SU.get; in {

        Bootstrap = with __Bootstrap; {
          Type__args = {
            ctor.defaults =
              let expected = Type__args.ctor.bind Type__args "A" {};
              in expect.printEq
                expected
                {
                  __isTypeSet = true;
                  Super = expected.Super;  # TODO: Cheat due to named thunk comparison
                  checkValue = null;
                  ctor = U.Ctors.CtorFields;
                  fields = This: SU.Fields.new [];
                  methods = expected.methods; # TODO: Cheat due to named thunk comparison
                  staticMethods = expected.staticMethods; # TODO: Cheat due to named thunk comparison
                  name = "A";
                  overrideCheck = null;
                  tvars = LazyAttrs {};
                  tvarBindings = LazyAttrs {};
                };
          };
        };

        Type =
          assert Type ? new;
          let A = Type.new "A" {}; in
          assert A ? __Type;
          assert A ? __TypeId;
          assert (resolve A.__Type) ? __TypeId;
          assert A ? name;
          assert A ? getBoundName;
          {
            Type = expect.stringEq ((resolve A.__Type).__TypeId {}) "Type";
            id = expect.stringEq (A.__TypeId {}) "A";
            name = expect.stringEq A.name "A";
            getBoundName = expect.stringEq (A.getBoundName {}) "A";
          };

      };

      instantiationTests = U: with U; with TestTypes U; {
        Type = expect.eq
          (assert Type ? new;
           let SomeType = Type.new "SomeType" {}; in
           assert SomeType ? __TypeId;
           SomeType.__TypeId {})
          "SomeType";

        Literal = {
          static =
            expect.eq
              (let L = Literal 123; in
               assert L ? getLiteral;
               L.getLiteral {})
              123;
          instance =
            expect.eq
              (let L = Literal 123; in
               assert L ? new;
               (L.new {}).getLiteral {})
              123;
        };

        Field =
          assert Field ? new;
          let f = Field.new "name" null; in
          {
            name = expect.stringEq f.fieldName "name";
            fieldType = expect.eq (f.fieldType {}) null;
            fieldStatic = expect.False (f.fieldStatic {});
            fieldDefault = expect.eq (f.fieldDefault {}) null;
          };

        Fields =
          assert Fields ? new;
          let
            testFields = fields: args: {
              getSolos =
                expect.eqOn
                  (mapSolos (_: v: { inherit (v) fieldName; }))
                  (fields.getSolos {})
                  args.expectedSolos;
              # indexed = mergeAttrsList (cutils.attrs.indexed soloFields);
              # update = newFieldSpecs:
              #   Fields.new (concatSolos (solos fieldSpecs) (solos newFieldSpecs));
              # getField = name: indexed.${name}.value;
              # getFieldsWhere = pred: filterSolos pred (getSolos {});
              # instanceFields = _:
              #   getFieldsWhere (fieldName: field:
              #     fieldName != "Type"
              #     && (field == null
              #         || !(field.fieldStatic {})));
              # instanceFieldsWithType = _:
              #   getFieldsWhere (fieldName: field:
              #     field == null
              #     || !(field.fieldStatic {}));
              # requiredFields = _:
              #   getFieldsWhere (_: field:
              #     field == null
              #     || (!(field.fieldStatic {})
              #         && !(field.hasDefault {})));
            };
            expected = rec {
              TypeField = Field.new "Type" "set";
              aField = Field.new "a" null;
              bField = Field.new "b" "int";
              cField = Field.new "c" (Default Int 3);
              dField = Field.new "d" (Static Int);
              expectedSolos = [{Type = TypeField;} {a = aField;} { b = bField;} {c = cField;} {d = dField;}];
            };
          in
          {
            fromSolos =
              let fields = Fields.new [{a = null;} {b = "int";} {c = Default Int 3;} {d = Static Int;}];
              in testFields fields expected;

            fromSet =
              solo
                (let fields = Fields.new [{a = null; b = "int"; c = Default Int 3; d = Static Int;}];
                 in testFields fields expected);
          };

        Mystring = {
          mkFromString =
            expect.stringEq
              (assert MyString ? mk;
               assert String ? new;
               (MyString.mk { value = "hello"; }).value)
              "hello";
          newFromString =
            expect.stringEq
              (assert MyString ? new;
               assert String ? new;
                (MyString.new "hello").value)
              "hello";
        };

        MyType_mk_nocast =
          assert MyType ? mk;
          expect.stringEq
            (MyType.mk { myField = String.new "World"; }).myField
            "World";

        MyType_new_nocast = 
          assert MyType ? new;
          expect.stringEq
            (MyType.new (String.new "World")).myField
            "World";
      };

      builtinTests = U: with U; {
        mk =
          let
            mkBuiltinTest = T: name: rawValue:
              assert T ? new;
              let x = T.new rawValue;
              in {
                name = expect.stringEq (thunkDo x.__Type (T: T.name.getValue {})) name;
                value = expect.eq
                  (if name == "Lambda" then null else x.getValue {})
                  (if name == "Lambda" then null else rawValue);
                newIsBuiltin =
                  expect.False (isbuiltinValue x);
                rawIsBuiltin =
                  expect.True (isbuiltinValue (x.getValue {}));
              };
          in {
            Null = mkBuiltinTest Null "Null" null;
            Int = mkBuiltinTest Int "Int" 123;
            Float = mkBuiltinTest Float "Float" 12.3;
            String = mkBuiltinTest String "String" "Hello, world!";
            Path = mkBuiltinTest Path "Path" ./.;
            Bool = mkBuiltinTest Bool "Bool" true;
            List = mkBuiltinTest List "List" [1 2 3];
            Set = mkBuiltinTest Set "Set" {a = 1; b = 2; c = 3;};
            Lambda = mkBuiltinTest Lambda "Lambda" (a: b: 123);
          };

          isbuiltinValue = {
            Type = {
              expr = isbuiltinValue Type;
              expected = false;
            };
            int = {
              expr = isbuiltinValue 123;
              expected = true;
            };
            set = {
              expr = isbuiltinValue {abc="xyz";};
              expected = true;
            };
            Bool =
              expect.False (
                assert Bool ? new;
                isbuiltinValue (Bool.new true)
              );
          };
        };

      untypedTests = U: with U;
        let
          fields = Fields.new [
            { a = null; }
            { b = null; }
            { c = null; }
          ];
          fieldsFromSet = Fields.new {
            c = null;
            b = null;
            a = null;
          };
        in {
          fromListEqFromSet =
            expect.eqOn
              (this: soloNames (this.getSolos {}))
              fields fieldsFromSet;

          getSolos =
            expect.eq
              (soloNames (fields.getSolos {}))
              [ "Type" "a" "b" "c" ];
        };

      castTests = U: with U;
        let
          testX = {
            Null = null;
            Int = 123;
            Float = 12.3;
            String = "abc";
            Path = ./.;
            Bool = true;
            List = [1 2 3];
            Set = { a = 1; b = 2; c = 3; };
          };

          mkToTypedBuiltinTest = T: x:
            expect.valueEq
              (cast_ T x)
              (assert T ? new;
               T.new x);

          mkToUntypedBuiltinTest = T: x:
            expect.valueEq
              (Builtin.From x)
              (assert T ? new;
               T.new x);
        in {
          to = {
            typedBuiltin = mapAttrs (name: v: mkToTypedBuiltinTest U.${name} v) testX;
            untypedBuiltin = mapAttrs (name: v: mkToUntypedBuiltinTest U.${name} v) testX;
          };
        };

      typeCheckingTests = U: with U;
        let
          A = Type.new "A" {
            fields = This: Fields.new [
              { a = "int"; }
              { b = Int; }
              { c = Default Int 5; }
              { d = Default Int (Int.new 10); }
            ];
          };
        in {
          Int = {
            valid = expect.eq (Int.new 123).value 123;
            invalid = expect.error (Int.new "123");
          };

          A = {
            valid =
              let x = A.new 1 2 3 4;
              in
                expect.eq
                  [x.a (x.b.getValue {}) (x.c.getValue {}) (x.d.getValue {})]
                  [1 2 3 4];
            wrongType = {
              a = expect.error (A.new "1" 2 3 4);
              b = expect.error (A.new 1 "2" 3 4);
              c = expect.error (A.new 1 2 "3" 4);
              d = expect.error (A.new 1 2 3 "4");
            };
          };

          castInMk = with TestTypes U; {
            MyString = {
              mkFromstring = expect.eq (MyString.mk { value = "hello"; }).__value.value "hello";
              newFromstring = expect.eq (MyString.new "hello").__value.value "hello";
              eqString = expect.valueEq (MyString.new "hello").value (String.new "hello");
            };

            WrapString = {
              mkFromstring = expect.eq ((WrapString.mk { value = "hello"; }).getValue {}) "hello";
              newFromstring = expect.eq ((WrapString.new "hello").getValue {}) "hello";
              eqString = expect.valueEq (WrapString.new "hello") (String.new "hello");
            };

            MyType2_mk_overrideDefault = {
              expr =
                let this = MyType2.mk {
                      stringField = "hi";
                      intField = 123;
                      defaultIntField = 7;
                    };
                in [(this.stringField.getValue {})
                    (this.intField.getValue {})
                    (this.defaultIntField.getValue {})];
              expected = ["hi" 123 7];
            };

            MyType2_mk_missingRequired = expect.error (
              let this = MyType2.mk {
                    intField = 123;
                    defaultIntField = 7;
                  };
                in builtins.tryEval this
            );

            MyType2_mk_missingDefault = {
              expr =
                let this = MyType2.mk {
                      intField = 123;
                      stringField = "hi";
                    };
                in this.defaultIntField.getValue {};
              expected = 666;
            };

            MyType2_mk_wrongType = expect.error (
                let this = MyType2.mk {
                      intField = 123;
                      stringField = true;
                      defaultIntField = 7;
                    };
                in builtins.tryEval this
            );
          };
        };

      inheritanceTests = U: with U; with TestTypes U;
      let
        A = Type.new "A" {
          fields = This: Fields.new {
            a = String;
          };
        };
        B = A.subType "B" {
          ctor = Ctor.new "CtorB" (This: a: b: {
            inherit a b;
          });
          fields = This: Fields.new {
            b = Int;
          };
        };
      in {

        newA = expect.lazyEqOn Compare.Fields (_: A.new "a") (_: A.mk { a = "a"; });

        isSuperTypeOf = {
          parentChild = expect.lazyTrue (_: A.isSuperTypeOf B);
          childParent = expect.lazyFalse (_: B.isSuperTypeOf A);
          parentParent = expect.lazyFalse (_: A.isSuperTypeOf A);
          childChild = expect.lazyFalse (_: B.isSuperTypeOf B);
          typeParent = expect.lazyFalse (_: Type.isSuperTypeOf A);
          typeChild = expect.lazyFalse (_: Type.isSuperTypeOf B);
          typeType = expect.lazyFalse (_: Type.isSuperTypeOf Type);
        };

        isSubTypeOf = {
          parentChild = expect.lazyFalse (_: A.isSubTypeOf B);
          childParent = expect.lazyTrue (_: B.isSubTypeOf A);
          parentParent = expect.lazyFalse (_: A.isSubTypeOf A);
          childChild = expect.lazyFalse (_: B.isSubTypeOf B);
          typeParent = expect.lazyFalse (_: Type.isSubTypeOf A);
          typeChild = expect.lazyFalse (_: Type.isSubTypeOf B);
          typeType = expect.lazyFalse (_: Type.isSubTypeOf Type);
        };
        
        WrapString_nocast = {
          mkFromString =
            expect.eq
              (assert WrapString ? mk;
               (WrapString.mk { value = "hello"; }).value)
              "hello";
          newFromString =
            expect.eq
              (assert WrapString ? new;
               (WrapString.new "hello").value)
              "hello";
        };

      };

      typeFunctionalityTests = U: with U; with TestTypes U; {

        checks = {
          RootType = expect.stringEq Type.name "Type";
        };

        methodCalls = {
          MyType_methods = {
            expr = MyType.methods.__attrNames {};
            expected = [ "helloMyField" ];
          };
          MyType_call = {
            expr =
              let this = MyType.new (String.new "World");
               in this.helloMyField "!";
            expected = "Hello, World!";
          };
        };

        setField = {
          MyType_set_nocast = {
            expr =
              let this = MyType.new (String.new "");
              in [
                (this.helloMyField "!")
                ((this.set.myField (String.new "World")).helloMyField "!")
              ];
            expected = [ "Hello, !" "Hello, World!" ];
          };
        };

        modifyField = {
          MyType_modify = {
            expr =
              let this = MyType.new (String.new "Hello");
              in (this.modify.myField (x: String.new "${x.getValue {}}, World!"));
            expected = MyType.new (String.new "Hello, World!");
            compare = this: this.myField.getValue {};
          };
        };

      };

    in
      cutils.tests.suite {
        types = with Universe; {

          peripheral =
            #solo
              (testInUniverses {
                inherit
                  U_0
                  U_1
                  U_2
                  ;
              } (U: with U; let SU = resolve U._SU.get; in {
                checks = {
                  isTyped = {
                    string = expect.False (U.isTyped "hello");
                  };
                };
                fixing = {
                  intUnderId = expect.asserts.ok (assertFixedUnderF "f" "x" id 123);
                  intUnderPlus1 = expect.asserts.fail (assertFixedUnderF "f" "x" (x: x+1) 123);
                  intUnderPlus0 = expect.asserts.ok (assertFixedUnderF "f" "x" (x: x+0) 123);
                  Type =
                    let
                      FakeType = name: {
                        name = { value = name; };
                        new = name: args: FakeType name;
                      };
                    in {
                      fixed = expect.asserts.ok (assertTypeFixedUnderNew (FakeType "FakeType") "FakeType" {});
                      unfixed = expect.asserts.fail (assertTypeFixedUnderNew (FakeType "FakeType") "NextFakeType" {});
                    };
                };
              }));

          smoke =
            solo
              (testInUniverses {
                inherit
                  U_0
                  U_1
                  U_2
                  ;
              } smokeTests);

          typeFunctionality =
            #solo
              (testInUniverses {
                inherit
                  U_0
                  U_1
                  #U_2
                  ;
              } typeFunctionalityTests);

          typeFunctionalityBroken =
            #solo
              (testInUniverses {
                inherit
                  #U_2
                  ;
              } typeFunctionalityTests);

          inheritance =
            #solo
              (testInUniverses {
                inherit
                  U_1
                  #U_2
                  ;
              } inheritanceTests);

          inheritanceBroken =
            #solo
              (testInUniverses {
                inherit
                  #U_2
                  ;
              } inheritanceTests);

          instantiation =
            solo
              (testInUniverses {
                inherit
                  U_0
                  U_1
                  #U_2
                  ;
              } instantiationTests);

          instantiationBroken =
            #solo
              (testInUniverses {
                inherit
                #U_2
                ;
              } instantiationTests);

          builtin =
            #solo
              (testInUniverses {
                inherit
                  U_0
                  U_1
                  U_2
                  ;
              } builtinTests);

          cast =
            #solo
              (testInUniverses {
                inherit
                  U_1  # U_1+ due to reliance upon cast
                  U_2
                  ;
              } castTests);

          untyped =
            #solo
              (testInUniverses {
                inherit
                  U_0
                  U_1
                  ;
              } untypedTests);

          typeChecking =
            #solo
              (testInUniverses {
                inherit
                  U_1  # U_1+ due to reliance upon cast
                  # U_2
                  ;
              } typeCheckingTests);

          typeCheckingBroken =
            #solo
              (testInUniverses {
                inherit
                  #U_2
                  ;
              } typeCheckingTests);

        };
      };

}<|MERGE_RESOLUTION|>--- conflicted
+++ resolved
@@ -229,24 +229,6 @@
     isBuiltinName = name: isString name && (BuiltinNameTobuiltinName ? ${str name});
 
     # Whether or not x is a lowercase builtin type
-<<<<<<< HEAD
-    # All builtins are attrs. The short-circuit stops recursive inspection of Type.
-    builtinValueCheck = x:
-      if isAttrs x then !(x ? Type)
-      else true;
-
-    # Whether or not x is an uppercase Builtin type
-    # All builtins are attrs. The short-circuit stops recursive inspection of Type.
-    BuiltinValueCheck = x: x ? Type && BuiltinNameCheck (x.Type.__do (T: T.getName {}));
-
-    # As toString, but for builtin types, wrap as corresponding builtin first.
-    # This means e.g. str true == "true" not "1", and str (a: 123) == "<lambda>" not an error.
-    str = x_:
-      let x = if isTyped x then x else Builtin.From x; in
-      builtins.toString x;
-    };
-
-=======
     # Using typelib.typeOf to avoid set.__Type confusion.
     isbuiltinValue = x: isbuiltinName (typeIdOf x);
 
@@ -306,7 +288,6 @@
       builtins.toString x;
     };
 
->>>>>>> 5f95d8b3
     # As str, but do not fail-hard under evaluation error.
     # These failures should not occur but helps with debugging the conversion
     # of expressions that themselves contain failures.
@@ -1326,14 +1307,10 @@
           BuiltinTypeShim;
       Types = SU: U: BuiltinOf: name:
         let
-<<<<<<< HEAD
-          hasSize = { String = true; Path = true; List = true; Set = true; }.${name} or false;
-=======
           withGetValue = methods: methods // {
             getValue = this: _: this.__value.value;
           };
 
->>>>>>> 5f95d8b3
           toStringF = {
             String = self: self.value;
             Int = self: toString self.value;
@@ -1351,11 +1328,8 @@
                 with (log.v 2).methodCall this "__toString" { inherit self; } ___;
                 return (toStringF self);
             };
-<<<<<<< HEAD
-=======
 
           hasSize = { String = true; Path = true; List = true; Set = true; }.${name} or false;
->>>>>>> 5f95d8b3
           withSize = methods:
             if hasSize
             then let sizeFn = this: _: size (this.getValue {});
@@ -1363,15 +1337,10 @@
             else methods;
         in
           U.Type.new name {
-<<<<<<< HEAD
-            fields = This: SU.Fields.new [{ value = toLower name; }];
-            methods = withToString name (withSize ({
-=======
             fields = This: SU.Fields.new [{
               __value = BuiltinOf (toLower name);
             }];
             methods = withToString (withSize (withGetValue ({
->>>>>>> 5f95d8b3
               List = {
                 fmap = this: f: this.modify.__value (this: this.modify.value (map f));
                 append = this: x: this.modify.__value (this: this.modify.value (xs: xs ++ [x]));
