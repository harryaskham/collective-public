{ config, lib, pkgs, outputs, typed, ...}:

with typed;

let
  cfg = config.sshd;
  cssh = typed.ssh;
  concatLines = list: builtins.concatStringsSep "\n" list;
  prefixLines = mapper: list: concatLines (map mapper list);
  configPath = "ssh/sshd_config";
  keysFolder = "/etc/ssh";
  supportedKeysTypes = [
    "rsa"
    "ed25519"
  ];
  pathOfKeyOf = type: "${keysFolder}/ssh_host_${type}_key";
  generateKeyOf = type: ''
    ${pkgs.openssh}/bin/ssh-keygen \
      -t "${type}" \
      -f "${pathOfKeyOf type}" \
      -N ""
  '';
  generateKeyWhenNeededOf = type: ''
    if [ ! -f ${pathOfKeyOf type} ]; then
      mkdir --parents ${keysFolder}
      ${generateKeyOf type}
    fi
  '';

  sshd-start = pkgs.writeScriptBin "sshd-start" ''
    #!${pkgs.runtimeShell}

<<<<<<< HEAD
    PID=$(pgrep sshd)
    if [ -n "$PID" ]; then
      exit 0
    fi

=======
>>>>>>> 5d888944
    ${prefixLines generateKeyWhenNeededOf supportedKeysTypes}

    ${pkgs.openssh}/bin/sshd -f "/etc/${configPath}" -E /etc/ssh/sshd.log &
  '';
in {
  options.sshd = {
    enable = mkEnable ''
      Whether to enable the OpenSSH secure shell daemon, which
      allows secure remote logins.
    '';

    ports = lib.mkOption {
      type = lib.types.listOf lib.types.port;
      default = [ 8022 ];
      description = ''
        Specifies on which ports the SSH daemon listens.
      '';
    };
  };

  config = lib.mkIf cfg.enable (lib.mkMerge [
    {
      environment.etc = {
        "${configPath}".text = ''
          ${prefixLines (port: "Port ${toString port}") cfg.ports}

          AuthorizedKeysFile /etc/ssh/authorized_keys.d/%u
          X11Forwarding yes

          LogLevel VERBOSE
          SysLogFacility USER
          PidFile /etc/ssh/sshd.pid
        '';
      };

      environment.packages = [
        sshd-start
        pkgs.openssh
      ];

      build.activationAfter.sshd = ''
        SERVER_PID=$(${pkgs.toybox}/bin/pgrep sshd)
        if [ -z "$SERVER_PID" ]; then
          $DRY_RUN_CMD ${sshd-start}/bin/sshd-start
        fi
      '';
    }
  ]);
}<|MERGE_RESOLUTION|>--- conflicted
+++ resolved
@@ -30,14 +30,11 @@
   sshd-start = pkgs.writeScriptBin "sshd-start" ''
     #!${pkgs.runtimeShell}
 
-<<<<<<< HEAD
     PID=$(pgrep sshd)
     if [ -n "$PID" ]; then
       exit 0
     fi
 
-=======
->>>>>>> 5d888944
     ${prefixLines generateKeyWhenNeededOf supportedKeysTypes}
 
     ${pkgs.openssh}/bin/sshd -f "/etc/${configPath}" -E /etc/ssh/sshd.log &
